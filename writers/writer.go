--- conflicted
+++ resolved
@@ -9,21 +9,16 @@
 
 	"github.com/BurntSushi/toml"
 	"github.com/gogo/protobuf/proto"
-<<<<<<< HEAD
 	"github.com/mainflux/mainflux/broker"
-	log "github.com/mainflux/mainflux/logger"
-=======
-	"github.com/mainflux/mainflux"
 	"github.com/mainflux/mainflux/errors"
 	"github.com/mainflux/mainflux/logger"
->>>>>>> 46aadcfd
 	"github.com/mainflux/mainflux/transformers"
 	"github.com/mainflux/mainflux/transformers/senml"
 	"github.com/nats-io/nats.go"
 )
 
 var (
-	errOpenConfFile = errors.New("Unable to open configuration file")
+	errOpenConfFile  = errors.New("Unable to open configuration file")
 	errParseConfFile = errors.New("Unable to parse configuration file")
 )
 
@@ -45,10 +40,7 @@
 		logger:      logger,
 	}
 
-<<<<<<< HEAD
-	_, err := nc.QueueSubscribe(broker.SubjectAllChannels, queue, c.consume)
-=======
-	subjects, err := LoadSubjectsConfig(subjectsCfgPath)
+	subjects, err := loadSubjectsConfig(subjectsCfgPath)
 	if err != nil {
 		logger.Warn(fmt.Sprintf("Failed to load subjects: %s", err))
 	}
@@ -59,7 +51,6 @@
 			return err
 		}
 	}
->>>>>>> 46aadcfd
 	return err
 }
 
@@ -95,15 +86,15 @@
 	Subjects filterConfig `toml:"subjects"`
 }
 
-func LoadSubjectsConfig(subjectsConfigPath string) ([]string, error)  {
+func loadSubjectsConfig(subjectsConfigPath string) ([]string, error) {
 	data, err := ioutil.ReadFile(subjectsConfigPath)
 	if err != nil {
-		return []string{mainflux.InputChannels}, errors.Wrap(errOpenConfFile, err)
+		return []string{broker.SubjectAllChannels}, errors.Wrap(errOpenConfFile, err)
 	}
 
 	var subjectsCfg subjectsConfig
 	if err := toml.Unmarshal(data, &subjectsCfg); err != nil {
-		return []string{mainflux.InputChannels}, errors.Wrap(errParseConfFile, err)
+		return []string{broker.SubjectAllChannels}, errors.Wrap(errParseConfFile, err)
 	}
 
 	return subjectsCfg.Subjects.List, err
