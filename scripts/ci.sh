--- conflicted
+++ resolved
@@ -4,10 +4,6 @@
 PROTOC_VERSION=3.12.3
 PROTOC_GEN_VERSION=v1.4.2
 PROTOC_GOFAST_VERSION=v1.3.1
-<<<<<<< HEAD
-GRPC_VERSION=v1.47.0
-=======
->>>>>>> 6c59184d
 
 function version_gt() { test "$(printf '%s\n' "$@" | sort -V | head -n 1)" != "$1"; }
 
@@ -43,10 +39,6 @@
 
     go install github.com/golang/protobuf/protoc-gen-go@$PROTOC_GEN_VERSION
     go install github.com/gogo/protobuf/protoc-gen-gofast@$PROTOC_GOFAST_VERSION
-<<<<<<< HEAD
-    go install google.golang.org/grpc@$GRPC_VERSION
-=======
->>>>>>> 6c59184d
 
     export PATH=$PATH:/usr/local/bin/protoc
 }
