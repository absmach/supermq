//
// Copyright (c) 2018
// Mainflux
//
// SPDX-License-Identifier: Apache-2.0
//

package postgres

import (
	"fmt"

	"github.com/jmoiron/sqlx"
	_ "github.com/lib/pq" // required for SQL access
	migrate "github.com/rubenv/sql-migrate"
)

// Config defines the options that are used when connecting to a PostgreSQL instance
type Config struct {
	Host        string
	Port        string
	User        string
	Pass        string
	Name        string
	SSLMode     string
	SSLCert     string
	SSLKey      string
	SSLRootCert string
}

// Connect creates a connection to the PostgreSQL instance and applies any
// unapplied database migrations. A non-nil error is returned to indicate
// failure.
func Connect(cfg Config) (*sqlx.DB, error) {
	url := fmt.Sprintf("host=%s port=%s user=%s dbname=%s password=%s sslmode=%s sslcert=%s sslkey=%s sslrootcert=%s", cfg.Host, cfg.Port, cfg.User, cfg.Name, cfg.Pass, cfg.SSLMode, cfg.SSLCert, cfg.SSLKey, cfg.SSLRootCert)

	db, err := sqlx.Open("postgres", url)
	if err != nil {
		return nil, err
	}

	if err := migrateDB(db); err != nil {
		return nil, err
	}

	return db, nil
}

func migrateDB(db *sqlx.DB) error {
	migrations := &migrate.MemoryMigrationSource{
		Migrations: []*migrate.Migration{
			{
				Id: "things_1",
				Up: []string{
					`CREATE TABLE IF NOT EXISTS things (
						id       UUID,
						owner    VARCHAR(254),
						key      VARCHAR(4096) UNIQUE NOT NULL,
<<<<<<< HEAD
						name     VARCHAR(254),
=======
						name     VARCHAR(1024),
>>>>>>> c8979ac2
						metadata JSON,
						PRIMARY KEY (id, owner)
					)`,
					`CREATE TABLE IF NOT EXISTS channels (
						id       UUID,
						owner    VARCHAR(254),
						name     VARCHAR(1024),
						metadata JSON,
						PRIMARY KEY (id, owner)
					)`,
					`CREATE TABLE IF NOT EXISTS connections (
						channel_id    UUID,
						channel_owner VARCHAR(254),
						thing_id      UUID,
						thing_owner   VARCHAR(254),
						FOREIGN KEY (channel_id, channel_owner) REFERENCES channels (id, owner) ON DELETE CASCADE ON UPDATE CASCADE,
						FOREIGN KEY (thing_id, thing_owner) REFERENCES things (id, owner) ON DELETE CASCADE ON UPDATE CASCADE,
						PRIMARY KEY (channel_id, channel_owner, thing_id, thing_owner)
					)`,
				},
				Down: []string{
					"DROP TABLE connections",
					"DROP TABLE things",
					"DROP TABLE channels",
				},
			},
		},
	}

	_, err := migrate.Exec(db.DB, "postgres", migrations, migrate.Up)
	return err
}<|MERGE_RESOLUTION|>--- conflicted
+++ resolved
@@ -56,11 +56,7 @@
 						id       UUID,
 						owner    VARCHAR(254),
 						key      VARCHAR(4096) UNIQUE NOT NULL,
-<<<<<<< HEAD
-						name     VARCHAR(254),
-=======
 						name     VARCHAR(1024),
->>>>>>> c8979ac2
 						metadata JSON,
 						PRIMARY KEY (id, owner)
 					)`,
