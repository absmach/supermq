//
// Copyright (c) 2018
// Mainflux
//
// SPDX-License-Identifier: Apache-2.0
//

package postgres_test

import (
	"fmt"
	"strings"
	"testing"

	"github.com/stretchr/testify/require"

	"github.com/mainflux/mainflux/things"
	"github.com/mainflux/mainflux/things/postgres"
	"github.com/mainflux/mainflux/things/uuid"
	"github.com/stretchr/testify/assert"
)

const maxNameSize = 1024

var invalidName = strings.Repeat("m", maxNameSize+1)

func TestThingSave(t *testing.T) {
	thingRepo := postgres.NewThingRepository(db)

	email := "thing-save@example.com"
<<<<<<< HEAD
	invalidName := strings.Repeat("0123456789", 50)
=======
>>>>>>> c8979ac2

	thid, err := uuid.New().ID()
	require.Nil(t, err, fmt.Sprintf("got unexpected error: %s", err))
	thkey, err := uuid.New().ID()
	require.Nil(t, err, fmt.Sprintf("got unexpected error: %s", err))

	nonexistentThingKey, err := uuid.New().ID()
	require.Nil(t, err, fmt.Sprintf("got unexpected error: %s", err))

	thing := things.Thing{
		ID:    thid,
		Owner: email,
		Key:   thkey,
	}

	cases := []struct {
		desc  string
		thing things.Thing
		err   error
	}{
		{
			desc:  "create new thing",
			thing: thing,
			err:   nil,
		},
		{
			desc:  "create thing with conflicting key",
			thing: thing,
			err:   things.ErrConflict,
		},
		{
			desc: "create thing with invalid ID",
			thing: things.Thing{
				ID:    "invalid",
				Owner: email,
				Key:   thkey,
			},
			err: things.ErrMalformedEntity,
		},
		{
			desc: "create thing with invalid Key",
			thing: things.Thing{
				ID:    thid,
				Owner: email,
				Key:   nonexistentThingKey,
			},
			err: things.ErrConflict,
		},
		{
			desc: "create thing with invalid name",
			thing: things.Thing{
				ID:    thid,
				Owner: email,
				Key:   thkey,
				Name:  invalidName,
			},
			err: things.ErrMalformedEntity,
		},
	}

	for _, tc := range cases {
		_, err := thingRepo.Save(tc.thing)
		assert.Equal(t, tc.err, err, fmt.Sprintf("%s: expected %s got %s\n", tc.desc, tc.err, err))
	}
}

func TestThingUpdate(t *testing.T) {
	thingRepo := postgres.NewThingRepository(db)

	email := "thing-update@example.com"
	validName := "mfx_device"
<<<<<<< HEAD
	invalidName := strings.Repeat("0123456789", 50)
=======
>>>>>>> c8979ac2

	thid, err := uuid.New().ID()
	require.Nil(t, err, fmt.Sprintf("got unexpected error: %s", err))
	thkey, err := uuid.New().ID()
	require.Nil(t, err, fmt.Sprintf("got unexpected error: %s", err))

	thing := things.Thing{
		ID:    thid,
		Owner: email,
		Key:   thkey,
	}

	id, _ := thingRepo.Save(thing)
	thing.ID = id

	nonexistentThingID, err := uuid.New().ID()
	require.Nil(t, err, fmt.Sprintf("got unexpected error: %s", err))

	cases := []struct {
		desc  string
		thing things.Thing
		err   error
	}{
		{
			desc:  "update existing thing",
			thing: thing,
			err:   nil,
		},
		{
			desc: "update non-existing thing with existing user",
			thing: things.Thing{
				ID:    nonexistentThingID,
				Owner: email,
			},
			err: things.ErrNotFound,
		},
		{
			desc: "update existing thing ID with non-existing user",
			thing: things.Thing{
				ID:    id,
				Owner: wrongValue,
			},
			err: things.ErrNotFound,
		},
		{
			desc: "update non-existing thing with non-existing user",
			thing: things.Thing{
				ID:    nonexistentThingID,
				Owner: wrongValue,
			},
			err: things.ErrNotFound,
		},
		{
			desc: "update thing with valid name",
			thing: things.Thing{
				ID:    thid,
				Owner: email,
				Key:   thkey,
				Name:  validName,
			},
			err: nil,
		},
		{
			desc: "update thing with invalid name",
			thing: things.Thing{
				ID:    thid,
				Owner: email,
				Key:   thkey,
				Name:  invalidName,
			},
			err: things.ErrMalformedEntity,
		},
	}

	for _, tc := range cases {
		err := thingRepo.Update(tc.thing)
		assert.Equal(t, tc.err, err, fmt.Sprintf("%s: expected %s got %s\n", tc.desc, tc.err, err))
	}
}

func TestUpdateKey(t *testing.T) {
	email := "thing-update=key@example.com"
	newKey := "new-key"
	thingRepo := postgres.NewThingRepository(db)

	ethid, err := uuid.New().ID()
	require.Nil(t, err, fmt.Sprintf("got unexpected error: %s", err))
	ethkey, err := uuid.New().ID()
	require.Nil(t, err, fmt.Sprintf("got unexpected error: %s", err))

	existingThing := things.Thing{
		ID:    ethid,
		Owner: email,
		Key:   ethkey,
	}
	existingID, _ := thingRepo.Save(existingThing)
	existingThing.ID = existingID

	thid, err := uuid.New().ID()
	require.Nil(t, err, fmt.Sprintf("got unexpected error: %s", err))
	thkey, err := uuid.New().ID()
	require.Nil(t, err, fmt.Sprintf("got unexpected error: %s", err))

	thing := things.Thing{
		ID:    thid,
		Owner: email,
		Key:   thkey,
	}

	id, _ := thingRepo.Save(thing)
	thing.ID = id

	nonexistentThingID, err := uuid.New().ID()
	require.Nil(t, err, fmt.Sprintf("got unexpected error: %s", err))

	cases := []struct {
		desc  string
		owner string
		id    string
		key   string
		err   error
	}{
		{
			desc:  "update key of an existing thing",
			owner: thing.Owner,
			id:    thing.ID,
			key:   newKey,
			err:   nil,
		},
		{
			desc:  "update key of a non-existing thing with existing user",
			owner: thing.Owner,
			id:    nonexistentThingID,
			key:   newKey,
			err:   things.ErrNotFound,
		},
		{
			desc:  "update key of an existing thing with non-existing user",
			owner: wrongValue,
			id:    thing.ID,
			key:   newKey,
			err:   things.ErrNotFound,
		},
		{
			desc:  "update key of a non-existing thing with non-existing user",
			owner: wrongValue,
			id:    nonexistentThingID,
			key:   newKey,
			err:   things.ErrNotFound,
		},
		{
			desc:  "update key with existing key value",
			owner: thing.Owner,
			id:    thing.ID,
			key:   existingThing.Key,
			err:   things.ErrConflict,
		},
	}

	for _, tc := range cases {
		err := thingRepo.UpdateKey(tc.owner, tc.id, tc.key)
		assert.Equal(t, tc.err, err, fmt.Sprintf("%s: expected %s got %s\n", tc.desc, tc.err, err))
	}
}

func TestSingleThingRetrieval(t *testing.T) {
	email := "thing-single-retrieval@example.com"
	thingRepo := postgres.NewThingRepository(db)

	thid, err := uuid.New().ID()
	require.Nil(t, err, fmt.Sprintf("got unexpected error: %s", err))
	thkey, err := uuid.New().ID()
	require.Nil(t, err, fmt.Sprintf("got unexpected error: %s", err))

	thing := things.Thing{
		ID:    thid,
		Owner: email,
		Key:   thkey,
	}

	id, _ := thingRepo.Save(thing)
	thing.ID = id

	nonexistentThingID, err := uuid.New().ID()
	require.Nil(t, err, fmt.Sprintf("got unexpected error: %s", err))

	cases := map[string]struct {
		owner string
		ID    string
		err   error
	}{
		"retrieve thing with existing user": {
			owner: thing.Owner,
			ID:    thing.ID,
			err:   nil,
		},
		"retrieve non-existing thing with existing user": {
			owner: thing.Owner,
			ID:    nonexistentThingID,
			err:   things.ErrNotFound,
		},
		"retrieve thing with non-existing owner": {
			owner: wrongValue,
			ID:    thing.ID,
			err:   things.ErrNotFound,
		},
		"retrieve thing with malformed ID": {
			owner: thing.Owner,
			ID:    wrongValue,
			err:   things.ErrNotFound,
		},
	}

	for desc, tc := range cases {
		_, err := thingRepo.RetrieveByID(tc.owner, tc.ID)
		assert.Equal(t, tc.err, err, fmt.Sprintf("%s: expected %s got %s\n", desc, tc.err, err))
	}
}

func TestThingRetrieveByKey(t *testing.T) {
	email := "thing-retrieved-by-key@example.com"
	thingRepo := postgres.NewThingRepository(db)

	thid, err := uuid.New().ID()
	require.Nil(t, err, fmt.Sprintf("got unexpected error: %s", err))
	thkey, err := uuid.New().ID()
	require.Nil(t, err, fmt.Sprintf("got unexpected error: %s", err))

	thing := things.Thing{
		ID:    thid,
		Owner: email,
		Key:   thkey,
	}

	id, _ := thingRepo.Save(thing)
	thing.ID = id

	cases := map[string]struct {
		key string
		ID  string
		err error
	}{
		"retrieve existing thing by key": {
			key: thing.Key,
			ID:  thing.ID,
			err: nil,
		},
		"retrieve non-existent thing by key": {
			key: wrongValue,
			ID:  "",
			err: things.ErrNotFound,
		},
	}

	for desc, tc := range cases {
		id, err := thingRepo.RetrieveByKey(tc.key)
		assert.Equal(t, tc.ID, id, fmt.Sprintf("%s: expected %s got %s\n", desc, tc.ID, id))
		assert.Equal(t, tc.err, err, fmt.Sprintf("%s: expected %s got %s\n", desc, tc.err, err))
	}
}

func TestMultiThingRetrieval(t *testing.T) {
	email := "thing-multi-retrieval@example.com"
	name := "mainflux"
	idp := uuid.New()
	thingRepo := postgres.NewThingRepository(db)

	n := uint64(10)
	for i := uint64(0); i < n; i++ {
		thid, err := idp.ID()
		require.Nil(t, err, fmt.Sprintf("got unexpected error: %s", err))
		thkey, err := idp.ID()
		require.Nil(t, err, fmt.Sprintf("got unexpected error: %s", err))

		th := things.Thing{
			Owner: email,
			ID:    thid,
			Key:   thkey,
		}

		// Create first Thing with name
		if i == 0 {
			th.Name = name
		}

		thingRepo.Save(th)
	}

	cases := map[string]struct {
		owner  string
		offset uint64
		limit  uint64
		name   string
		size   uint64
	}{
		"retrieve all things with existing owner": {
			owner:  email,
			offset: 0,
			limit:  n,
			size:   n,
		},
		"retrieve subset of things with existing owner": {
			owner:  email,
			offset: n / 2,
			limit:  n,
			size:   n / 2,
		},
		"retrieve things with non-existing owner": {
			owner:  wrongValue,
			offset: 0,
			limit:  n,
			size:   0,
		},
<<<<<<< HEAD
		"retrieve things with existent name": {
=======
		"retrieve things with non-existing name": {
>>>>>>> c8979ac2
			owner:  email,
			offset: 0,
			limit:  n,
			name:   name,
			size:   1,
		},
<<<<<<< HEAD
		"retrieve things with unexistent name": {
=======
		"retrieve things with existing name": {
>>>>>>> c8979ac2
			owner:  email,
			offset: 0,
			limit:  n,
			name:   "wrong",
			size:   0,
		},
	}

	for desc, tc := range cases {
		page, err := thingRepo.RetrieveAll(tc.owner, tc.offset, tc.limit, tc.name)
		size := uint64(len(page.Things))
		assert.Equal(t, tc.size, size, fmt.Sprintf("%s: expected %d got %d\n", desc, tc.size, size))
		assert.Nil(t, err, fmt.Sprintf("%s: expected no error got %d\n", desc, err))
	}
}

func TestMultiThingRetrievalByChannel(t *testing.T) {
	email := "thing-multi-retrieval-by-channel@example.com"
	idp := uuid.New()
	thingRepo := postgres.NewThingRepository(db)
	channelRepo := postgres.NewChannelRepository(db)

	n := uint64(10)

	chid, err := idp.ID()
	require.Nil(t, err, fmt.Sprintf("got unexpected error: %s", err))

	cid, err := channelRepo.Save(things.Channel{
		ID:    chid,
		Owner: email,
	})
	require.Nil(t, err, fmt.Sprintf("unexpected error: %s", err))
	for i := uint64(0); i < n; i++ {
		thid, err := idp.ID()
		require.Nil(t, err, fmt.Sprintf("got unexpected error: %s", err))
		thkey, err := idp.ID()
		require.Nil(t, err, fmt.Sprintf("got unexpected error: %s", err))
		th := things.Thing{
			ID:    thid,
			Owner: email,
			Key:   thkey,
		}

		tid, err := thingRepo.Save(th)
		require.Nil(t, err, fmt.Sprintf("unexpected error: %s", err))
		err = channelRepo.Connect(email, cid, tid)
		require.Nil(t, err, fmt.Sprintf("unexpected error: %s", err))
	}

	nonexistentChanID, err := idp.ID()
	require.Nil(t, err, fmt.Sprintf("got unexpected error: %s", err))

	cases := map[string]struct {
		owner   string
		channel string
		offset  uint64
		limit   uint64
		size    uint64
		err     error
	}{
		"retrieve all things by channel with existing owner": {
			owner:   email,
			channel: cid,
			offset:  0,
			limit:   n,
			size:    n,
		},
		"retrieve subset of things by channel with existing owner": {
			owner:   email,
			channel: cid,
			offset:  n / 2,
			limit:   n,
			size:    n / 2,
		},
		"retrieve things by channel with non-existing owner": {
			owner:   wrongValue,
			channel: cid,
			offset:  0,
			limit:   n,
			size:    0,
		},
		"retrieve things by non-existing channel": {
			owner:   email,
			channel: nonexistentChanID,
			offset:  0,
			limit:   n,
			size:    0,
		},
		"retrieve things with malformed UUID": {
			owner:   email,
			channel: wrongValue,
			offset:  0,
			limit:   n,
			size:    0,
			err:     things.ErrNotFound,
		},
	}

	for desc, tc := range cases {
		page, err := thingRepo.RetrieveByChannel(tc.owner, tc.channel, tc.offset, tc.limit)
		size := uint64(len(page.Things))
		assert.Equal(t, tc.size, size, fmt.Sprintf("%s: expected %d got %d\n", desc, tc.size, size))
		assert.Equal(t, tc.err, err, fmt.Sprintf("%s: expected no error got %d\n", desc, err))
	}
}

func TestThingRemoval(t *testing.T) {
	email := "thing-removal@example.com"
	thingRepo := postgres.NewThingRepository(db)

	thid, err := uuid.New().ID()
	require.Nil(t, err, fmt.Sprintf("got unexpected error: %s", err))
	thkey, err := uuid.New().ID()
	require.Nil(t, err, fmt.Sprintf("got unexpected error: %s", err))

	thing := things.Thing{
		ID:    thid,
		Owner: email,
		Key:   thkey,
	}

	id, _ := thingRepo.Save(thing)
	thing.ID = id

	// show that the removal works the same for both existing and non-existing
	// (removed) thing
	for i := 0; i < 2; i++ {
		err := thingRepo.Remove(email, thing.ID)
		require.Nil(t, err, fmt.Sprintf("#%d: failed to remove thing due to: %s", i, err))

		_, err = thingRepo.RetrieveByID(email, thing.ID)
		require.Equal(t, things.ErrNotFound, err, fmt.Sprintf("#%d: expected %s got %s", i, things.ErrNotFound, err))
	}
}<|MERGE_RESOLUTION|>--- conflicted
+++ resolved
@@ -28,10 +28,6 @@
 	thingRepo := postgres.NewThingRepository(db)
 
 	email := "thing-save@example.com"
-<<<<<<< HEAD
-	invalidName := strings.Repeat("0123456789", 50)
-=======
->>>>>>> c8979ac2
 
 	thid, err := uuid.New().ID()
 	require.Nil(t, err, fmt.Sprintf("got unexpected error: %s", err))
@@ -103,10 +99,6 @@
 
 	email := "thing-update@example.com"
 	validName := "mfx_device"
-<<<<<<< HEAD
-	invalidName := strings.Repeat("0123456789", 50)
-=======
->>>>>>> c8979ac2
 
 	thid, err := uuid.New().ID()
 	require.Nil(t, err, fmt.Sprintf("got unexpected error: %s", err))
@@ -420,22 +412,14 @@
 			limit:  n,
 			size:   0,
 		},
-<<<<<<< HEAD
-		"retrieve things with existent name": {
-=======
-		"retrieve things with non-existing name": {
->>>>>>> c8979ac2
+		"retrieve things with existing name": {
 			owner:  email,
 			offset: 0,
 			limit:  n,
 			name:   name,
 			size:   1,
 		},
-<<<<<<< HEAD
-		"retrieve things with unexistent name": {
-=======
-		"retrieve things with existing name": {
->>>>>>> c8979ac2
+		"retrieve things with non-existing name": {
 			owner:  email,
 			offset: 0,
 			limit:  n,
