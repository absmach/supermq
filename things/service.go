--- conflicted
+++ resolved
@@ -186,15 +186,6 @@
 	}
 	email := res.GetEmail()
 
-<<<<<<< HEAD
-	for i, th := range things {
-		if th.ID == "" {
-			id, err := ts.idProvider.ID()
-			if err != nil {
-				return []Thing{}, errors.Wrap(ErrCreateUUID, err)
-			}
-			things[i].ID = id
-=======
 	if err := ts.authorize(ctx, res.GetId(), usersObjectKey, memberRelationKey); err != nil {
 		return []Thing{}, err
 	}
@@ -204,19 +195,10 @@
 		th, err := ts.createThing(ctx, &thing, res)
 		if err != nil {
 			return []Thing{}, err
->>>>>>> 5112ef68
 		}
 		ths = append(ths, th)
 	}
 
-<<<<<<< HEAD
-		if th.Key == "" {
-			key, err := ts.idProvider.ID()
-			if err != nil {
-				return []Thing{}, errors.Wrap(ErrCreateUUID, err)
-			}
-			things[i].Key = key
-=======
 	return ths, nil
 }
 
@@ -233,7 +215,6 @@
 		thing.Key, err = ts.idProvider.ID()
 		if err != nil {
 			return Thing{}, errors.Wrap(ErrCreateUUID, err)
->>>>>>> 5112ef68
 		}
 
 		things[i].Owner = email
@@ -411,21 +392,11 @@
 		return []Channel{}, errors.Wrap(ErrUnauthorizedAccess, err)
 	}
 
-<<<<<<< HEAD
-	for i, ch := range channels {
-		if ch.ID == "" {
-			id, err := ts.idProvider.ID()
-			if err != nil {
-				return []Channel{}, errors.Wrap(ErrCreateUUID, err)
-			}
-			channels[i].ID = id
-=======
 	chs := []Channel{}
 	for _, channel := range channels {
 		ch, err := ts.createChannel(ctx, &channel, res)
 		if err != nil {
 			return []Channel{}, err
->>>>>>> 5112ef68
 		}
 		chs = append(chs, ch)
 	}
