--- conflicted
+++ resolved
@@ -14,14 +14,10 @@
 	"github.com/absmach/magistrala/pkg/errors"
 	repoerr "github.com/absmach/magistrala/pkg/errors/repository"
 	svcerr "github.com/absmach/magistrala/pkg/errors/service"
-<<<<<<< HEAD
-	"github.com/absmach/magistrala/pkg/sid"
-=======
-	gmocks "github.com/absmach/magistrala/pkg/groups/mocks"
 	"github.com/absmach/magistrala/pkg/policies"
 	policysvc "github.com/absmach/magistrala/pkg/policies"
 	policymocks "github.com/absmach/magistrala/pkg/policies/mocks"
->>>>>>> eb881690
+	"github.com/absmach/magistrala/pkg/sid"
 	"github.com/absmach/magistrala/pkg/uuid"
 	"github.com/absmach/magistrala/things"
 	"github.com/absmach/magistrala/things/mocks"
@@ -61,17 +57,10 @@
 	pEvaluator = new(policymocks.Evaluator)
 	cache = new(mocks.Cache)
 	idProvider := uuid.NewMock()
-<<<<<<< HEAD
 	sidProvider := sid.NewMock()
-	cRepo := new(mocks.Repository)
-	tsv, _ := things.NewService(auth, policyClient, cRepo, thingCache, idProvider, sidProvider)
-	return tsv, cRepo, auth, policyClient, thingCache
-=======
 	cRepo = new(mocks.Repository)
-	gRepo := new(gmocks.Repository)
-
-	return things.NewService(pEvaluator, pService, cRepo, gRepo, cache, idProvider)
->>>>>>> eb881690
+	tsv, _ := things.NewService(pEvaluator, pService, cRepo, cache, idProvider, sidProvider)
+	return tsv
 }
 
 func TestCreateThings(t *testing.T) {
@@ -900,182 +889,6 @@
 	}
 }
 
-<<<<<<< HEAD
-=======
-func TestListMembers(t *testing.T) {
-	svc := newService()
-
-	nClients := uint64(10)
-	aClients := []mgclients.Client{}
-	domainID := testsutil.GenerateUUID(t)
-	for i := uint64(0); i < nClients; i++ {
-		identity := fmt.Sprintf("member_%d@example.com", i)
-		client := mgclients.Client{
-			ID:     testsutil.GenerateUUID(t),
-			Domain: domainID,
-			Name:   identity,
-			Credentials: mgclients.Credentials{
-				Identity: identity,
-				Secret:   "password",
-			},
-			Tags:     []string{"tag1", "tag2"},
-			Metadata: mgclients.Metadata{"role": "client"},
-		}
-		aClients = append(aClients, client)
-	}
-	aClients[0].Permissions = []string{"admin"}
-
-	cases := []struct {
-		desc                     string
-		groupID                  string
-		page                     mgclients.Page
-		session                  mgauthn.Session
-		listObjectsResponse      policysvc.PolicyPage
-		listPermissionsResponse  policysvc.Permissions
-		retreiveAllByIDsResponse mgclients.ClientsPage
-		response                 mgclients.MembersPage
-		identifyErr              error
-		authorizeErr             error
-		listObjectsErr           error
-		listPermissionsErr       error
-		retreiveAllByIDsErr      error
-		err                      error
-	}{
-		{
-			desc:                    "list members with authorized token",
-			session:                 mgauthn.Session{UserID: validID, DomainID: domainID},
-			groupID:                 testsutil.GenerateUUID(t),
-			listObjectsResponse:     policysvc.PolicyPage{},
-			listPermissionsResponse: []string{},
-			retreiveAllByIDsResponse: mgclients.ClientsPage{
-				Page: mgclients.Page{
-					Total:  0,
-					Offset: 0,
-					Limit:  0,
-				},
-				Clients: []mgclients.Client{},
-			},
-			response: mgclients.MembersPage{
-				Page: mgclients.Page{
-					Total:  0,
-					Offset: 0,
-					Limit:  0,
-				},
-				Members: []mgclients.Client{},
-			},
-			err: nil,
-		},
-		{
-			desc:    "list members with offset and limit",
-			session: mgauthn.Session{UserID: validID, DomainID: domainID},
-			groupID: testsutil.GenerateUUID(t),
-			page: mgclients.Page{
-				Offset: 6,
-				Limit:  nClients,
-				Status: mgclients.AllStatus,
-			},
-			listObjectsResponse:     policysvc.PolicyPage{},
-			listPermissionsResponse: []string{},
-			retreiveAllByIDsResponse: mgclients.ClientsPage{
-				Page: mgclients.Page{
-					Total: nClients - 6 - 1,
-				},
-				Clients: aClients[6 : nClients-1],
-			},
-			response: mgclients.MembersPage{
-				Page: mgclients.Page{
-					Total: nClients - 6 - 1,
-				},
-				Members: aClients[6 : nClients-1],
-			},
-			err: nil,
-		},
-		{
-			desc:                     "list members with an invalid id",
-			session:                  mgauthn.Session{UserID: validID, DomainID: domainID},
-			groupID:                  wrongID,
-			listObjectsResponse:      policysvc.PolicyPage{},
-			listPermissionsResponse:  []string{},
-			retreiveAllByIDsResponse: mgclients.ClientsPage{},
-			response: mgclients.MembersPage{
-				Page: mgclients.Page{
-					Total:  0,
-					Offset: 0,
-					Limit:  0,
-				},
-			},
-			retreiveAllByIDsErr: svcerr.ErrNotFound,
-			err:                 svcerr.ErrNotFound,
-		},
-		{
-			desc:    "list members with permissions",
-			session: mgauthn.Session{UserID: validID, DomainID: domainID},
-			groupID: testsutil.GenerateUUID(t),
-			page: mgclients.Page{
-				ListPerms: true,
-			},
-			listObjectsResponse:     policysvc.PolicyPage{},
-			listPermissionsResponse: []string{"admin"},
-			retreiveAllByIDsResponse: mgclients.ClientsPage{
-				Page: mgclients.Page{
-					Total: 1,
-				},
-				Clients: []mgclients.Client{aClients[0]},
-			},
-			response: mgclients.MembersPage{
-				Page: mgclients.Page{
-					Total: 1,
-				},
-				Members: []mgclients.Client{aClients[0]},
-			},
-			err: nil,
-		},
-		{
-			desc:    "list members with failed to list objects",
-			session: mgauthn.Session{UserID: validID, DomainID: domainID},
-			groupID: testsutil.GenerateUUID(t),
-			page: mgclients.Page{
-				ListPerms: true,
-			},
-			listObjectsResponse: policysvc.PolicyPage{},
-			listObjectsErr:      svcerr.ErrNotFound,
-			err:                 svcerr.ErrNotFound,
-		},
-		{
-			desc:    "list members with failed to list permissions",
-			session: mgauthn.Session{UserID: validID, DomainID: domainID},
-			groupID: testsutil.GenerateUUID(t),
-			page: mgclients.Page{
-				ListPerms: true,
-			},
-			retreiveAllByIDsResponse: mgclients.ClientsPage{
-				Page: mgclients.Page{
-					Total: 1,
-				},
-				Clients: []mgclients.Client{aClients[0]},
-			},
-			response:                mgclients.MembersPage{},
-			listObjectsResponse:     policysvc.PolicyPage{},
-			listPermissionsResponse: []string{},
-			listPermissionsErr:      svcerr.ErrNotFound,
-			err:                     svcerr.ErrNotFound,
-		},
-	}
-
-	for _, tc := range cases {
-		policyCall := pService.On("ListAllObjects", mock.Anything, mock.Anything).Return(tc.listObjectsResponse, tc.listObjectsErr)
-		repoCall := cRepo.On("RetrieveAllByIDs", context.Background(), mock.Anything).Return(tc.retreiveAllByIDsResponse, tc.retreiveAllByIDsErr)
-		repoCall1 := pService.On("ListPermissions", mock.Anything, mock.Anything, mock.Anything).Return(tc.listPermissionsResponse, tc.listPermissionsErr)
-		page, err := svc.ListClientsByGroup(context.Background(), tc.session, tc.groupID, tc.page)
-		assert.True(t, errors.Contains(err, tc.err), fmt.Sprintf("%s: expected %s got %s\n", tc.desc, tc.err, err))
-		assert.Equal(t, tc.response, page, fmt.Sprintf("%s: expected %v got %v\n", tc.desc, tc.response, page))
-		policyCall.Unset()
-		repoCall.Unset()
-		repoCall1.Unset()
-	}
-}
-
->>>>>>> eb881690
 func TestDeleteClient(t *testing.T) {
 	svc := newService()
 
@@ -1134,8 +947,6 @@
 	}
 }
 
-<<<<<<< HEAD
-=======
 func TestShare(t *testing.T) {
 	svc := newService()
 
@@ -1251,7 +1062,6 @@
 	}
 }
 
->>>>>>> eb881690
 func TestIdentify(t *testing.T) {
 	svc := newService()
 
