--- conflicted
+++ resolved
@@ -32,12 +32,8 @@
 | MF_THINGS_CA_CERTS          | Path to trusted CAs in PEM format                                      |                |
 | MF_THINGS_CACHE_URL         | Cache database URL                                                     | localhost:6379 |
 | MF_THINGS_CACHE_PASS        | Cache database password                                                |                |
-<<<<<<< HEAD
 | MF_THINGS_CACHE_DB          | Cache instance name                                                    | 0              |
-=======
-| MF_THINGS_CACHE_DB          | Cache instance that should be used                                     | 0              |
 | MF_THINGS_ES_ACTIVE         | Flag that indicates if event sourcing will be active or not            | true           |
->>>>>>> d309973a
 | MF_THINGS_ES_URL            | Event store URL                                                        | localhost:6379 |
 | MF_THINGS_ES_PASS           | Event store password                                                   |                |
 | MF_THINGS_ES_DB             | Event store instance name                                              | 0              |
@@ -82,12 +78,8 @@
       MF_THINGS_CA_CERTS: [Path to trusted CAs in PEM format]
       MF_THINGS_CACHE_URL: [Cache database URL]
       MF_THINGS_CACHE_PASS: [Cache database password]
-<<<<<<< HEAD
       MF_THINGS_CACHE_DB: [Cache instance name]
-=======
-      MF_THINGS_CACHE_DB: [Cache instance that should be used]
       MF_THINGS_ES_ACTIVE: [Flag that indicates if event sourcing will be active or not]
->>>>>>> d309973a
       MF_THINGS_ES_URL: [Event store URL]
       MF_THINGS_ES_PASS: [Event store password]
       MF_THINGS_ES_DB: [Event store instance name]
@@ -119,11 +111,7 @@
 make install
 
 # set the environment variables and run the service
-<<<<<<< HEAD
-MF_THINGS_LOG_LEVEL=[Things log level] MF_THINGS_DB_HOST=[Database host address] MF_THINGS_DB_PORT=[Database host port] MF_THINGS_DB_USER=[Database user] MF_THINGS_DB_PASS=[Database password] MF_THINGS_DB=[Name of the database used by the service] MF_THINGS_DB_SSL_MODE=[SSL mode to connect to the database with] MF_THINGS_DB_SSL_CERT=[Path to the PEM encoded certificate file] MF_THINGS_DB_SSL_KEY=[Path to the PEM encoded key file] MF_THINGS_DB_SSL_ROOT_CERT=[Path to the PEM encoded root certificate file] MF_HTTP_ADAPTER_CA_CERTS=[Path to trusted CAs in PEM format] MF_THINGS_CACHE_URL=[Cache database URL] MF_THINGS_CACHE_PASS=[Cache database password] MF_THINGS_CACHE_DB=[Cache instance name] MF_THINGS_ES_URL=[Event store URL] MF_THINGS_ES_PASS=[Event store password] MF_THINGS_ES_DB=[Event store instance name] MF_THINGS_HTTP_PORT=[Service HTTP port] MF_THINGS_AUTH_HTTP_PORT=[Service auth HTTP port] MF_THINGS_AUTH_GRPC_PORT=[Service auth gRPC port] MF_USERS_URL=[Users service URL] MF_THINGS_SERVER_CERT=[Path to server certificate] MF_THINGS_SERVER_KEY=[Path to server key] MF_THINGS_SINGLE_USER_EMAIL=[User email for single user mode (no gRPC communication with users)] MF_THINGS_SINGLE_USER_TOKEN=[User token for single user mode that should be passed in auth header] MF_JAEGER_URL=[Jaeger server URL] MF_THINGS_USERS_TIMEOUT=[Users gRPC request timeout in seconds] $GOBIN/mainflux-things
-=======
-MF_THINGS_LOG_LEVEL=[Things log level] MF_THINGS_DB_HOST=[Database host address] MF_THINGS_DB_PORT=[Database host port] MF_THINGS_DB_USER=[Database user] MF_THINGS_DB_PASS=[Database password] MF_THINGS_DB=[Name of the database used by the service] MF_THINGS_DB_SSL_MODE=[SSL mode to connect to the database with] MF_THINGS_DB_SSL_CERT=[Path to the PEM encoded certificate file] MF_THINGS_DB_SSL_KEY=[Path to the PEM encoded key file] MF_THINGS_DB_SSL_ROOT_CERT=[Path to the PEM encoded root certificate file] MF_HTTP_ADAPTER_CA_CERTS=[Path to trusted CAs in PEM format] MF_THINGS_CACHE_URL=[Cache database URL] MF_THINGS_CACHE_PASS=[Cache database password] MF_THINGS_CACHE_DB=[Cache instance that should be used] MF_THINGS_ES_ACTIVE=[Flag that indicates if event sourcing will be active or not] MF_THINGS_ES_URL=[Event store URL] MF_THINGS_ES_PASS=[Event store password] MF_THINGS_ES_DB=[Event store instance that should be used] MF_THINGS_HTTP_PORT=[Service HTTP port] MF_THINGS_AUTH_HTTP_PORT=[Service auth HTTP port] MF_THINGS_AUTH_GRPC_PORT=[Service auth gRPC port] MF_USERS_URL=[Users service URL] MF_THINGS_SERVER_CERT=[Path to server certificate] MF_THINGS_SERVER_KEY=[Path to server key] MF_THINGS_SINGLE_USER_EMAIL=[User email for single user mode (no gRPC communication with users)] MF_THINGS_SINGLE_USER_TOKEN=[User token for single user mode that should be passed in auth header] MF_JAEGER_URL=[Jaeger server URL] MF_THINGS_USERS_TIMEOUT=[Users gRPC request timeout in seconds] $GOBIN/mainflux-things
->>>>>>> d309973a
+MF_THINGS_LOG_LEVEL=[Things log level] MF_THINGS_DB_HOST=[Database host address] MF_THINGS_DB_PORT=[Database host port] MF_THINGS_DB_USER=[Database user] MF_THINGS_DB_PASS=[Database password] MF_THINGS_DB=[Name of the database used by the service] MF_THINGS_DB_SSL_MODE=[SSL mode to connect to the database with] MF_THINGS_DB_SSL_CERT=[Path to the PEM encoded certificate file] MF_THINGS_DB_SSL_KEY=[Path to the PEM encoded key file] MF_THINGS_DB_SSL_ROOT_CERT=[Path to the PEM encoded root certificate file] MF_HTTP_ADAPTER_CA_CERTS=[Path to trusted CAs in PEM format] MF_THINGS_CACHE_URL=[Cache database URL] MF_THINGS_CACHE_PASS=[Cache database password] MF_THINGS_CACHE_DB=[Cache instance name] MF_THINGS_ES_ACTIVE=[Flag that indicates if event sourcing will be active or not] MF_THINGS_ES_URL=[Event store URL] MF_THINGS_ES_PASS=[Event store password] MF_THINGS_ES_DB=[Event store instance that should be used] MF_THINGS_HTTP_PORT=[Service HTTP port] MF_THINGS_AUTH_HTTP_PORT=[Service auth HTTP port] MF_THINGS_AUTH_GRPC_PORT=[Service auth gRPC port] MF_USERS_URL=[Users service URL] MF_THINGS_SERVER_CERT=[Path to server certificate] MF_THINGS_SERVER_KEY=[Path to server key] MF_THINGS_SINGLE_USER_EMAIL=[User email for single user mode (no gRPC communication with users)] MF_THINGS_SINGLE_USER_TOKEN=[User token for single user mode that should be passed in auth header] MF_JAEGER_URL=[Jaeger server URL] MF_THINGS_USERS_TIMEOUT=[Users gRPC request timeout in seconds] $GOBIN/mainflux-things
 ```
 
 Setting `MF_THINGS_CA_CERTS` expects a file in PEM format of trusted CAs. This will enable TLS against the Users gRPC endpoint trusting only those CAs that are provided.
