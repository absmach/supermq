--- conflicted
+++ resolved
@@ -21,11 +21,7 @@
 	"go.opentelemetry.io/contrib/instrumentation/net/http/otelhttp"
 )
 
-<<<<<<< HEAD
-func clientsHandler(svc things.Service, r *chi.Mux, logger *slog.Logger) *chi.Mux {
-=======
-func clientsHandler(svc things.Service, r *chi.Mux, authn mgauthn.Authentication, logger *slog.Logger) http.Handler {
->>>>>>> eb881690
+func clientsHandler(svc things.Service, r *chi.Mux, authn mgauthn.Authentication, logger *slog.Logger) *chi.Mux {
 	opts := []kithttp.ServerOption{
 		kithttp.ServerErrorEncoder(apiutil.LoggingErrorEncoder(logger, api.EncodeError)),
 	}
@@ -62,13 +58,6 @@
 				opts...,
 			), "view_thing").ServeHTTP)
 
-			r.Get("/{thingID}/permissions", otelhttp.NewHandler(kithttp.NewServer(
-				viewClientPermsEndpoint(svc),
-				decodeViewClientPerms,
-				api.EncodeResponse,
-				opts...,
-			), "view_thing_permissions").ServeHTTP)
-
 			r.Patch("/{thingID}", otelhttp.NewHandler(kithttp.NewServer(
 				updateClientEndpoint(svc),
 				decodeUpdateClient,
@@ -104,20 +93,6 @@
 				opts...,
 			), "disable_thing").ServeHTTP)
 
-			r.Post("/{thingID}/share", otelhttp.NewHandler(kithttp.NewServer(
-				thingShareEndpoint(svc),
-				decodeThingShareRequest,
-				api.EncodeResponse,
-				opts...,
-			), "share_thing").ServeHTTP)
-
-			r.Post("/{thingID}/unshare", otelhttp.NewHandler(kithttp.NewServer(
-				thingUnshareEndpoint(svc),
-				decodeThingUnshareRequest,
-				api.EncodeResponse,
-				opts...,
-			), "unshare_thing").ServeHTTP)
-
 			r.Delete("/{thingID}", otelhttp.NewHandler(kithttp.NewServer(
 				deleteClientEndpoint(svc),
 				decodeDeleteClientReq,
@@ -125,95 +100,15 @@
 				opts...,
 			), "delete_thing").ServeHTTP)
 		})
-
-		// Ideal location: things service,  channels endpoint
-		// Reason for placing here :
-		// SpiceDB provides list of thing ids present in given channel id
-		// and things service can access spiceDB and get the list of thing ids present in given channel id.
-		// Request to get list of things present in channelID ({groupID}) .
-		r.Get("/channels/{groupID}/things", otelhttp.NewHandler(kithttp.NewServer(
-			listMembersEndpoint(svc),
-			decodeListMembersRequest,
-			api.EncodeResponse,
-			opts...,
-		), "list_things_by_channel_id").ServeHTTP)
 
 		r.Get("/users/{userID}/things", otelhttp.NewHandler(kithttp.NewServer(
 			listClientsEndpoint(svc),
 			decodeListClients,
 			api.EncodeResponse,
 			opts...,
-<<<<<<< HEAD
-		), "list_things").ServeHTTP)
-
-		r.Post("/bulk", otelhttp.NewHandler(kithttp.NewServer(
-			createClientsEndpoint(svc),
-			decodeCreateClientsReq,
-			api.EncodeResponse,
-			opts...,
-		), "create_things").ServeHTTP)
-
-		r.Get("/{thingID}", otelhttp.NewHandler(kithttp.NewServer(
-			viewClientEndpoint(svc),
-			decodeViewClient,
-			api.EncodeResponse,
-			opts...,
-		), "view_thing").ServeHTTP)
-
-		r.Patch("/{thingID}", otelhttp.NewHandler(kithttp.NewServer(
-			updateClientEndpoint(svc),
-			decodeUpdateClient,
-			api.EncodeResponse,
-			opts...,
-		), "update_thing").ServeHTTP)
-
-		r.Patch("/{thingID}/tags", otelhttp.NewHandler(kithttp.NewServer(
-			updateClientTagsEndpoint(svc),
-			decodeUpdateClientTags,
-			api.EncodeResponse,
-			opts...,
-		), "update_thing_tags").ServeHTTP)
-
-		r.Patch("/{thingID}/secret", otelhttp.NewHandler(kithttp.NewServer(
-			updateClientSecretEndpoint(svc),
-			decodeUpdateClientCredentials,
-			api.EncodeResponse,
-			opts...,
-		), "update_thing_credentials").ServeHTTP)
-
-		r.Post("/{thingID}/enable", otelhttp.NewHandler(kithttp.NewServer(
-			enableClientEndpoint(svc),
-			decodeChangeClientStatus,
-			api.EncodeResponse,
-			opts...,
-		), "enable_thing").ServeHTTP)
-
-		r.Post("/{thingID}/disable", otelhttp.NewHandler(kithttp.NewServer(
-			disableClientEndpoint(svc),
-			decodeChangeClientStatus,
-			api.EncodeResponse,
-			opts...,
-		), "disable_thing").ServeHTTP)
-
-		r.Delete("/{thingID}", otelhttp.NewHandler(kithttp.NewServer(
-			deleteClientEndpoint(svc),
-			decodeDeleteClientReq,
-			api.EncodeResponse,
-			opts...,
-		), "delete_thing").ServeHTTP)
-	})
-
-	r.Get("/users/{userID}/things", otelhttp.NewHandler(kithttp.NewServer(
-		listClientsEndpoint(svc),
-		decodeListClients,
-		api.EncodeResponse,
-		opts...,
-	), "list_user_things").ServeHTTP)
-=======
 		), "list_user_things").ServeHTTP)
 	})
 
->>>>>>> eb881690
 	return r
 }
 
