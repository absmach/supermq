// Copyright (c) Abstract Machines
// SPDX-License-Identifier: Apache-2.0

package http

import (
	"context"

	"github.com/absmach/magistrala/internal/api"
	"github.com/absmach/magistrala/pkg/apiutil"
	"github.com/absmach/magistrala/pkg/authn"
	mgclients "github.com/absmach/magistrala/pkg/clients"
	"github.com/absmach/magistrala/pkg/errors"
	svcerr "github.com/absmach/magistrala/pkg/errors/service"
	"github.com/absmach/magistrala/things"
	"github.com/go-kit/kit/endpoint"
)

func createClientEndpoint(svc things.Service) endpoint.Endpoint {
	return func(ctx context.Context, request interface{}) (interface{}, error) {
		req := request.(createClientReq)
		if err := req.validate(); err != nil {
			return nil, errors.Wrap(apiutil.ErrValidation, err)
		}

		session, ok := ctx.Value(api.SessionKey).(authn.Session)
		if !ok {
			return nil, svcerr.ErrAuthentication
		}

		client, err := svc.CreateThings(ctx, session, req.client)
		if err != nil {
			return nil, err
		}

		return createClientRes{
			Client:  client[0],
			created: true,
		}, nil
	}
}

func createClientsEndpoint(svc things.Service) endpoint.Endpoint {
	return func(ctx context.Context, request interface{}) (interface{}, error) {
		req := request.(createClientsReq)
		if err := req.validate(); err != nil {
			return nil, errors.Wrap(apiutil.ErrValidation, err)
		}

		session, ok := ctx.Value(api.SessionKey).(authn.Session)
		if !ok {
			return nil, svcerr.ErrAuthentication
		}

		page, err := svc.CreateThings(ctx, session, req.Clients...)
		if err != nil {
			return nil, err
		}

		res := clientsPageRes{
			clientsPageMetaRes: clientsPageMetaRes{
				Total: uint64(len(page)),
			},
			Clients: []viewClientRes{},
		}
		for _, c := range page {
			res.Clients = append(res.Clients, viewClientRes{Client: c})
		}

		return res, nil
	}
}

func viewClientEndpoint(svc things.Service) endpoint.Endpoint {
	return func(ctx context.Context, request interface{}) (interface{}, error) {
		req := request.(viewClientReq)
		if err := req.validate(); err != nil {
			return nil, errors.Wrap(apiutil.ErrValidation, err)
		}

		session, ok := ctx.Value(api.SessionKey).(authn.Session)
		if !ok {
			return nil, svcerr.ErrAuthentication
		}

		c, err := svc.ViewClient(ctx, session, req.id)
		if err != nil {
			return nil, err
		}

		return viewClientRes{Client: c}, nil
	}
}

func listClientsEndpoint(svc things.Service) endpoint.Endpoint {
	return func(ctx context.Context, request interface{}) (interface{}, error) {
		req := request.(listClientsReq)
		if err := req.validate(); err != nil {
			return nil, errors.Wrap(apiutil.ErrValidation, err)
		}

		session, ok := ctx.Value(api.SessionKey).(authn.Session)
		if !ok {
			return nil, svcerr.ErrAuthentication
		}

		pm := mgclients.Page{
			Status:     req.status,
			Offset:     req.offset,
			Limit:      req.limit,
			Name:       req.name,
			Tag:        req.tag,
			Permission: req.permission,
			Metadata:   req.metadata,
			ListPerms:  req.listPerms,
			Role:       mgclients.AllRole, // retrieve all things since things don't have roles
			Id:         req.id,
		}
		page, err := svc.ListClients(ctx, session, req.userID, pm)
		if err != nil {
			return nil, err
		}

		res := clientsPageRes{
			clientsPageMetaRes: clientsPageMetaRes{
				Total:  page.Total,
				Offset: page.Offset,
				Limit:  page.Limit,
			},
			Clients: []viewClientRes{},
		}
		for _, c := range page.Clients {
			res.Clients = append(res.Clients, viewClientRes{Client: c})
		}

		return res, nil
	}
}

func updateClientEndpoint(svc things.Service) endpoint.Endpoint {
	return func(ctx context.Context, request interface{}) (interface{}, error) {
		req := request.(updateClientReq)
		if err := req.validate(); err != nil {
			return nil, errors.Wrap(apiutil.ErrValidation, err)
		}

		session, ok := ctx.Value(api.SessionKey).(authn.Session)
		if !ok {
			return nil, svcerr.ErrAuthentication
		}

		cli := mgclients.Client{
			ID:       req.id,
			Name:     req.Name,
			Metadata: req.Metadata,
		}
		client, err := svc.UpdateClient(ctx, session, cli)
		if err != nil {
			return nil, err
		}

		return updateClientRes{Client: client}, nil
	}
}

func updateClientTagsEndpoint(svc things.Service) endpoint.Endpoint {
	return func(ctx context.Context, request interface{}) (interface{}, error) {
		req := request.(updateClientTagsReq)
		if err := req.validate(); err != nil {
			return nil, errors.Wrap(apiutil.ErrValidation, err)
		}

		session, ok := ctx.Value(api.SessionKey).(authn.Session)
		if !ok {
			return nil, svcerr.ErrAuthentication
		}

		cli := mgclients.Client{
			ID:   req.id,
			Tags: req.Tags,
		}
		client, err := svc.UpdateClientTags(ctx, session, cli)
		if err != nil {
			return nil, err
		}

		return updateClientRes{Client: client}, nil
	}
}

func updateClientSecretEndpoint(svc things.Service) endpoint.Endpoint {
	return func(ctx context.Context, request interface{}) (interface{}, error) {
		req := request.(updateClientCredentialsReq)
		if err := req.validate(); err != nil {
			return nil, errors.Wrap(apiutil.ErrValidation, err)
		}

		session, ok := ctx.Value(api.SessionKey).(authn.Session)
		if !ok {
			return nil, svcerr.ErrAuthentication
		}

		client, err := svc.UpdateClientSecret(ctx, session, req.id, req.Secret)
		if err != nil {
			return nil, err
		}

		return updateClientRes{Client: client}, nil
	}
}

func enableClientEndpoint(svc things.Service) endpoint.Endpoint {
	return func(ctx context.Context, request interface{}) (interface{}, error) {
		req := request.(changeClientStatusReq)
		if err := req.validate(); err != nil {
			return nil, errors.Wrap(apiutil.ErrValidation, err)
		}

		session, ok := ctx.Value(api.SessionKey).(authn.Session)
		if !ok {
			return nil, svcerr.ErrAuthentication
		}

		client, err := svc.EnableClient(ctx, session, req.id)
		if err != nil {
			return nil, err
		}

		return changeClientStatusRes{Client: client}, nil
	}
}

func disableClientEndpoint(svc things.Service) endpoint.Endpoint {
	return func(ctx context.Context, request interface{}) (interface{}, error) {
		req := request.(changeClientStatusReq)
		if err := req.validate(); err != nil {
			return nil, errors.Wrap(apiutil.ErrValidation, err)
		}

		session, ok := ctx.Value(api.SessionKey).(authn.Session)
		if !ok {
			return nil, svcerr.ErrAuthentication
		}

		client, err := svc.DisableClient(ctx, session, req.id)
		if err != nil {
			return nil, err
		}

		return changeClientStatusRes{Client: client}, nil
	}
}

func buildClientsResponse(cp mgclients.MembersPage) clientsPageRes {
	res := clientsPageRes{
		clientsPageMetaRes: clientsPageMetaRes{
			Total:  cp.Total,
			Offset: cp.Offset,
			Limit:  cp.Limit,
		},
		Clients: []viewClientRes{},
	}
	for _, c := range cp.Members {
		res.Clients = append(res.Clients, viewClientRes{Client: c})
	}

	return res
}

<<<<<<< HEAD
func setThingParentGroupEndpoint(svc things.Service) endpoint.Endpoint {
	return func(ctx context.Context, request interface{}) (interface{}, error) {
		req := request.(setThingParentGroupReq)
		if err := req.validate(); err != nil {
			return nil, errors.Wrap(apiutil.ErrValidation, err)
		}

		session, ok := ctx.Value(api.SessionKey).(authn.Session)
		if !ok {
			return nil, svcerr.ErrAuthentication
		}
		if err := svc.SetParentGroup(ctx, session, req.ParentGroupID, req.id); err != nil {
			return nil, err
		}

		return setParentGroupRes{}, nil
	}
}

func removeThingParentGroupEndpoint(svc things.Service) endpoint.Endpoint {
	return func(ctx context.Context, request interface{}) (interface{}, error) {
		req := request.(removeThingParentGroupReq)
		if err := req.validate(); err != nil {
			return nil, errors.Wrap(apiutil.ErrValidation, err)
		}

		session, ok := ctx.Value(api.SessionKey).(authn.Session)
		if !ok {
			return nil, svcerr.ErrAuthentication
		}
		if err := svc.RemoveParentGroup(ctx, session, req.id); err != nil {
			return nil, err
		}

		return removeParentGroupRes{}, nil
	}
}

=======
>>>>>>> 16f01186
func deleteClientEndpoint(svc things.Service) endpoint.Endpoint {
	return func(ctx context.Context, request interface{}) (interface{}, error) {
		req := request.(deleteClientReq)
		if err := req.validate(); err != nil {
			return nil, errors.Wrap(apiutil.ErrValidation, err)
		}

		session, ok := ctx.Value(api.SessionKey).(authn.Session)
		if !ok {
			return nil, svcerr.ErrAuthentication
		}

		if err := svc.DeleteClient(ctx, session, req.id); err != nil {
			return nil, err
		}

		return deleteClientRes{}, nil
	}
}<|MERGE_RESOLUTION|>--- conflicted
+++ resolved
@@ -267,7 +267,6 @@
 	return res
 }
 
-<<<<<<< HEAD
 func setThingParentGroupEndpoint(svc things.Service) endpoint.Endpoint {
 	return func(ctx context.Context, request interface{}) (interface{}, error) {
 		req := request.(setThingParentGroupReq)
@@ -306,8 +305,6 @@
 	}
 }
 
-=======
->>>>>>> 16f01186
 func deleteClientEndpoint(svc things.Service) endpoint.Endpoint {
 	return func(ctx context.Context, request interface{}) (interface{}, error) {
 		req := request.(deleteClientReq)
