--- conflicted
+++ resolved
@@ -108,7 +108,6 @@
 	}
 
 	for _, tc := range cases {
-<<<<<<< HEAD
 		repocall1 := token.On("Issue", context.Background(), mock.Anything).Return(&grpcTokenV1.Token{AccessToken: tc.req.Token}, tc.issueErr)
 		repocall2 := repo.On("Create", context.Background(), mock.Anything).Return(tc.repoErr)
 		if tc.req.Resend {
@@ -118,19 +117,6 @@
 		assert.Equal(t, tc.err, err, tc.desc)
 		repocall1.Unset()
 		repocall2.Unset()
-=======
-		t.Run(tc.desc, func(t *testing.T) {
-			repocall1 := token.On("Issue", context.Background(), mock.Anything).Return(&magistrala.Token{AccessToken: tc.req.Token}, tc.issueErr)
-			repocall2 := repo.On("Create", context.Background(), mock.Anything).Return(tc.repoErr)
-			if tc.req.Resend {
-				repocall2 = repo.On("UpdateToken", context.Background(), mock.Anything).Return(tc.repoErr)
-			}
-			err := svc.SendInvitation(context.Background(), tc.session, tc.req)
-			assert.Equal(t, tc.err, err, tc.desc)
-			repocall1.Unset()
-			repocall2.Unset()
-		})
->>>>>>> ca8ed3b0
 	}
 }
 
