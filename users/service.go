--- conflicted
+++ resolved
@@ -95,11 +95,7 @@
 	return client, nil
 }
 
-<<<<<<< HEAD
-func (svc service) IssueToken(ctx context.Context, identity, secret, domainID string) (*grpcTokenV1.Token, error) {
-=======
 func (svc service) IssueToken(ctx context.Context, identity, secret string) (*grpcTokenV1.Token, error) {
->>>>>>> 16f01186
 	dbUser, err := svc.clients.RetrieveByIdentity(ctx, identity)
 	if err != nil {
 		return &grpcTokenV1.Token{}, errors.Wrap(svcerr.ErrAuthentication, err)
@@ -108,16 +104,7 @@
 		return &grpcTokenV1.Token{}, errors.Wrap(svcerr.ErrLogin, err)
 	}
 
-<<<<<<< HEAD
-	var d string
-	if domainID != "" {
-		d = domainID
-	}
-
-	token, err := svc.token.Issue(ctx, &grpcTokenV1.IssueReq{UserId: dbUser.ID, DomainId: &d, Type: uint32(mgauth.AccessKey)})
-=======
 	token, err := svc.token.Issue(ctx, &grpcTokenV1.IssueReq{UserId: dbUser.ID, Type: uint32(mgauth.AccessKey)})
->>>>>>> 16f01186
 	if err != nil {
 		return &grpcTokenV1.Token{}, errors.Wrap(errIssueToken, err)
 	}
@@ -125,16 +112,7 @@
 	return token, err
 }
 
-<<<<<<< HEAD
-func (svc service) RefreshToken(ctx context.Context, session authn.Session, refreshToken, domainID string) (*grpcTokenV1.Token, error) {
-	var d string
-	if domainID != "" {
-		d = domainID
-	}
-
-=======
 func (svc service) RefreshToken(ctx context.Context, session authn.Session, refreshToken string) (*grpcTokenV1.Token, error) {
->>>>>>> 16f01186
 	dbUser, err := svc.clients.RetrieveByID(ctx, session.UserID)
 	if err != nil {
 		return &grpcTokenV1.Token{}, errors.Wrap(svcerr.ErrAuthentication, err)
@@ -143,11 +121,7 @@
 		return &grpcTokenV1.Token{}, errors.Wrap(svcerr.ErrAuthentication, errLoginDisableUser)
 	}
 
-<<<<<<< HEAD
-	return svc.token.Refresh(ctx, &grpcTokenV1.RefreshReq{RefreshToken: refreshToken, DomainId: &d})
-=======
 	return svc.token.Refresh(ctx, &grpcTokenV1.RefreshReq{RefreshToken: refreshToken})
->>>>>>> 16f01186
 }
 
 func (svc service) ViewClient(ctx context.Context, session authn.Session, id string) (mgclients.Client, error) {
