--- conflicted
+++ resolved
@@ -355,35 +355,6 @@
 	return lm.svc.DisableClient(ctx, token, id)
 }
 
-<<<<<<< HEAD
-=======
-// ListMembers logs the list_members request. It logs the group id, and the time it took to complete the request.
-// If the request fails, it logs the error.
-func (lm *loggingMiddleware) ListMembers(ctx context.Context, token, objectKind, objectID string, cp mgclients.Page) (mp mgclients.MembersPage, err error) {
-	defer func(begin time.Time) {
-		args := []any{
-			slog.String("duration", time.Since(begin).String()),
-			slog.Group("object",
-				slog.String("kind", objectKind),
-				slog.String("id", objectID),
-			),
-			slog.Group("page",
-				slog.Uint64("limit", cp.Limit),
-				slog.Uint64("offset", cp.Offset),
-				slog.Uint64("total", mp.Total),
-			),
-		}
-		if err != nil {
-			args = append(args, slog.Any("error", err))
-			lm.logger.Warn("List members failed", args...)
-			return
-		}
-		lm.logger.Info("List members completed successfully", args...)
-	}(time.Now())
-	return lm.svc.ListMembers(ctx, token, objectKind, objectID, cp)
-}
-
->>>>>>> 2fe2f850
 // Identify logs the identify request. It logs the time it took to complete the request.
 func (lm *loggingMiddleware) Identify(ctx context.Context, token string) (id string, err error) {
 	defer func(begin time.Time) {
