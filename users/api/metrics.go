// Copyright (c) Mainflux
// SPDX-License-Identifier: Apache-2.0

package api

import (
	"context"
	"time"

	"github.com/go-kit/kit/metrics"
	"github.com/mainflux/mainflux/users"
)

var _ users.Service = (*metricsMiddleware)(nil)

type metricsMiddleware struct {
	counter metrics.Counter
	latency metrics.Histogram
	svc     users.Service
}

// MetricsMiddleware instruments core service by tracking request count and
// latency.
func MetricsMiddleware(svc users.Service, counter metrics.Counter, latency metrics.Histogram) users.Service {
	return &metricsMiddleware{
		counter: counter,
		latency: latency,
		svc:     svc,
	}
}

func (ms *metricsMiddleware) Register(ctx context.Context, user users.User) error {
	defer func(begin time.Time) {
		ms.counter.With("method", "register").Add(1)
		ms.latency.With("method", "register").Observe(time.Since(begin).Seconds())
	}(time.Now())

	return ms.svc.Register(ctx, user)
}

func (ms *metricsMiddleware) Login(ctx context.Context, user users.User) (string, error) {
	defer func(begin time.Time) {
		ms.counter.With("method", "login").Add(1)
		ms.latency.With("method", "login").Observe(time.Since(begin).Seconds())
	}(time.Now())

	return ms.svc.Login(ctx, user)
}

func (ms *metricsMiddleware) Identify(key string) (string, error) {
	defer func(begin time.Time) {
		ms.counter.With("method", "identity").Add(1)
		ms.latency.With("method", "identity").Observe(time.Since(begin).Seconds())
	}(time.Now())

	return ms.svc.Identify(key)
}

func (ms *metricsMiddleware) UserInfo(ctx context.Context, key string) (users.User, error) {
	defer func(begin time.Time) {
		ms.counter.With("method", "user_info").Add(1)
		ms.latency.With("method", "user_info").Observe(time.Since(begin).Seconds())
	}(time.Now())

	return ms.svc.UserInfo(ctx, key)
}

func (ms *metricsMiddleware) GenerateResetToken(ctx context.Context, email, host string) error {
	defer func(begin time.Time) {
		ms.counter.With("method", "generate_reset_token").Add(1)
		ms.latency.With("method", "generate_reset_token").Observe(time.Since(begin).Seconds())
	}(time.Now())

	return ms.svc.GenerateResetToken(ctx, email, host)
}

func (ms *metricsMiddleware) UpdatePassword(ctx context.Context, email, password string) error {
	defer func(begin time.Time) {
		ms.counter.With("method", "change_password").Add(1)
		ms.latency.With("method", "change_password").Observe(time.Since(begin).Seconds())
	}(time.Now())

	return ms.svc.UpdatePassword(ctx, email, password)
<<<<<<< HEAD
=======
}

func (ms *metricsMiddleware) SendToken(ctx context.Context, host, email, token string) error {
	defer func(begin time.Time) {
		ms.counter.With("method", "change_password").Add(1)
		ms.latency.With("method", "change_password").Observe(time.Since(begin).Seconds())
	}(time.Now())

	return ms.svc.SendToken(ctx, host, email, token)
>>>>>>> 834e490c
}<|MERGE_RESOLUTION|>--- conflicted
+++ resolved
@@ -81,8 +81,6 @@
 	}(time.Now())
 
 	return ms.svc.UpdatePassword(ctx, email, password)
-<<<<<<< HEAD
-=======
 }
 
 func (ms *metricsMiddleware) SendToken(ctx context.Context, host, email, token string) error {
@@ -92,5 +90,4 @@
 	}(time.Now())
 
 	return ms.svc.SendToken(ctx, host, email, token)
->>>>>>> 834e490c
 }