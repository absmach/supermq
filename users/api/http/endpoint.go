// Copyright (c) Mainflux
// SPDX-License-Identifier: Apache-2.0

package http

import (
	"context"

	"github.com/go-kit/kit/endpoint"
	"github.com/mainflux/mainflux/users"
	"github.com/mainflux/mainflux/users/token"
)

func registrationEndpoint(svc users.Service) endpoint.Endpoint {
	return func(ctx context.Context, request interface{}) (interface{}, error) {
		req := request.(userReq)

		if err := req.validate(); err != nil {
			return nil, err
		}

		err := svc.Register(ctx, req.user)
		return tokenRes{}, err
	}
}

// Password reset endpoint serves post request with email of the user
// for whom password reset flow is to be initiated.
// If request is successful email with reset link will be sent to the
// email specified in the request.
// Link contains token that has TTL that needs to be verified.
// When user gets email with reset password link that hits this endpoint
// which will return response into the ui form which then can
// be used to enter email and new password and then request can be submitted
// to the post endpoint which actually changes password.
func passwordResetRequestEndpoint(svc users.Service) endpoint.Endpoint {
	return func(ctx context.Context, request interface{}) (interface{}, error) {
		req := request.(passwResetReq)
		res := resetPassRes{}
		email := req.Email
		err := svc.GenerateResetToken(ctx, email, req.Host)
		if err != nil {
			res.Msg = err.Error()
			return res, nil
		}
		res.Msg = MailSent
		return res, nil
	}
}

// This is post request endpoint that actually sets new password. It requires a token
// generated in the password reset request endpoint.
// Token is verified for the TTL and against generated token saved in DB.
<<<<<<< HEAD
func passwordResetPutEndpoint(svc users.Service) endpoint.Endpoint {
=======
func passwordResetEndpoint(svc users.Service) endpoint.Endpoint {
>>>>>>> 834e490c
	return func(ctx context.Context, request interface{}) (interface{}, error) {
		req := request.(resetTokenReq)
		if err := req.validate(); err != nil {
			return nil, err
		}
		res := resetPassRes{}
<<<<<<< HEAD
		email, err := token.Verify(req.Token)
		if err != nil {
			return nil, err
		}

		err = svc.UpdatePassword(ctx, email, req.Password)
		if err != nil {
=======

		if err := svc.UpdatePassword(ctx, req.Token, req.Password); err != nil {
>>>>>>> 834e490c
			res.Msg = err.Error()
			return res, nil
		}
		res.Msg = ""
		return res, nil
	}
}

func userInfoEndpoint(svc users.Service) endpoint.Endpoint {
	return func(ctx context.Context, request interface{}) (interface{}, error) {
		req := request.(viewUserInfoReq)

		if err := req.validate(); err != nil {
			return nil, err
		}

		u, err := svc.UserInfo(ctx, req.token)
		if err != nil {
			return nil, err
		}

		return identityRes{u.Email, u.Metadata}, nil
	}
}

func passwordChangeEndpoint(svc users.Service) endpoint.Endpoint {
	return func(ctx context.Context, request interface{}) (interface{}, error) {
		req := request.(passwChangeReq)

		if err := req.validate(); err != nil {
			return nil, err
		}

		u, err := svc.UserInfo(ctx, req.Token)
		if err != nil {
			return nil, err
		}

		u.Password = req.OldPassword

		_, err = svc.Login(ctx, u)
		if err != nil {
			return nil, err
		}

		err = svc.UpdatePassword(ctx, u.Email, req.Password)
		if err != nil {
			return nil, err
		}

		return nil, nil
	}
}

func loginEndpoint(svc users.Service) endpoint.Endpoint {
	return func(ctx context.Context, request interface{}) (interface{}, error) {
		req := request.(userReq)

		if err := req.validate(); err != nil {
			return nil, err
		}

		token, err := svc.Login(ctx, req.user)
		if err != nil {
			return nil, err
		}

		return tokenRes{token}, nil
	}
}<|MERGE_RESOLUTION|>--- conflicted
+++ resolved
@@ -8,7 +8,6 @@
 
 	"github.com/go-kit/kit/endpoint"
 	"github.com/mainflux/mainflux/users"
-	"github.com/mainflux/mainflux/users/token"
 )
 
 func registrationEndpoint(svc users.Service) endpoint.Endpoint {
@@ -51,29 +50,15 @@
 // This is post request endpoint that actually sets new password. It requires a token
 // generated in the password reset request endpoint.
 // Token is verified for the TTL and against generated token saved in DB.
-<<<<<<< HEAD
-func passwordResetPutEndpoint(svc users.Service) endpoint.Endpoint {
-=======
 func passwordResetEndpoint(svc users.Service) endpoint.Endpoint {
->>>>>>> 834e490c
 	return func(ctx context.Context, request interface{}) (interface{}, error) {
 		req := request.(resetTokenReq)
 		if err := req.validate(); err != nil {
 			return nil, err
 		}
 		res := resetPassRes{}
-<<<<<<< HEAD
-		email, err := token.Verify(req.Token)
-		if err != nil {
-			return nil, err
-		}
-
-		err = svc.UpdatePassword(ctx, email, req.Password)
-		if err != nil {
-=======
 
 		if err := svc.UpdatePassword(ctx, req.Token, req.Password); err != nil {
->>>>>>> 834e490c
 			res.Msg = err.Error()
 			return res, nil
 		}
@@ -119,7 +104,7 @@
 			return nil, err
 		}
 
-		err = svc.UpdatePassword(ctx, u.Email, req.Password)
+		err = svc.UpdatePassword(ctx, req.Token, req.Password)
 		if err != nil {
 			return nil, err
 		}
