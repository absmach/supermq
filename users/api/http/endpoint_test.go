// Copyright (c) Mainflux
// SPDX-License-Identifier: Apache-2.0

package http_test

import (
	"context"
	"encoding/json"
	"fmt"
	"io"
	"io/ioutil"
	"net/http"
	"net/http/httptest"
	"os"
	"strings"
	"testing"
	"time"

	log "github.com/mainflux/mainflux/logger"
	"github.com/mainflux/mainflux/users"
	httpapi "github.com/mainflux/mainflux/users/api/http"
	"github.com/mainflux/mainflux/users/email"
	"github.com/mainflux/mainflux/users/mocks"
	"github.com/mainflux/mainflux/users/token"
	"github.com/opentracing/opentracing-go/mocktracer"
	"github.com/stretchr/testify/assert"
)

const (
	contentType  = "application/json"
	invalidEmail = "userexample.com"
	wrongID      = "123e4567-e89b-12d3-a456-000000000042"
	id           = "123e4567-e89b-12d3-a456-000000000001"
)

var user = users.User{Email: "user@example.com", Password: "password"}

type testRequest struct {
	client      *http.Client
	method      string
	url         string
	contentType string
	token       string
	body        io.Reader
}

func (tr testRequest) make() (*http.Response, error) {
	req, err := http.NewRequest(tr.method, tr.url, tr.body)
	if err != nil {
		return nil, err
	}
	if tr.token != "" {
		req.Header.Set("Authorization", tr.token)
	}
	if tr.contentType != "" {
		req.Header.Set("Content-Type", tr.contentType)
	}
	return tr.client.Do(req)
}

func newService() users.Service {
	repo := mocks.NewUserRepository()
	hasher := mocks.NewHasher()
	idp := mocks.NewIdentityProvider()
	token := token.Instance()
	email := users.Emailer{ResetURL: "/password/reset", Agent: email.Instance()}

	return users.New(repo, hasher, idp, email, token)
}

func newServer(svc users.Service) *httptest.Server {
	logger, _ := log.New(os.Stdout, log.Info.String())
	mux := httpapi.MakeHandler(svc, mocktracer.New(), logger)
	return httptest.NewServer(mux)
}

func toJSON(data interface{}) string {
	jsonData, _ := json.Marshal(data)
	return string(jsonData)
}

func TestRegister(t *testing.T) {
	svc := newService()
	ts := newServer(svc)
	defer ts.Close()
	client := ts.Client()

	data := toJSON(user)
	invalidData := toJSON(users.User{Email: invalidEmail, Password: "password"})
	invalidFieldData := fmt.Sprintf(`{"email": "%s", "pass": "%s"}`, user.Email, user.Password)

	cases := []struct {
		desc        string
		req         string
		contentType string
		status      int
	}{
		{"register new user", data, contentType, http.StatusCreated},
		{"register existing user", data, contentType, http.StatusConflict},
		{"register user with invalid email address", invalidData, contentType, http.StatusBadRequest},
		{"register user with invalid request format", "{", contentType, http.StatusBadRequest},
		{"register user with empty JSON request", "{}", contentType, http.StatusBadRequest},
		{"register user with empty request", "", contentType, http.StatusBadRequest},
		{"register user with invalid field name", invalidFieldData, contentType, http.StatusBadRequest},
		{"register user with missing content type", data, "", http.StatusUnsupportedMediaType},
	}

	for _, tc := range cases {
		req := testRequest{
			client:      client,
			method:      http.MethodPost,
			url:         fmt.Sprintf("%s/users", ts.URL),
			contentType: tc.contentType,
			body:        strings.NewReader(tc.req),
		}
		res, err := req.make()
		assert.Nil(t, err, fmt.Sprintf("%s: unexpected error %s", tc.desc, err))
		assert.Equal(t, tc.status, res.StatusCode, fmt.Sprintf("%s: expected status code %d got %d", tc.desc, tc.status, res.StatusCode))
	}
}

func TestLogin(t *testing.T) {
	svc := newService()
	ts := newServer(svc)
	defer ts.Close()
	client := ts.Client()

	tokenData := toJSON(map[string]string{"token": user.Email})
	data := toJSON(user)
	invalidEmailData := toJSON(users.User{
		Email:    invalidEmail,
		Password: "password",
	})
	invalidData := toJSON(users.User{
		Email:    "user@example.com",
		Password: "invalid_password",
	})
	nonexistentData := toJSON(users.User{
		Email:    "non-existentuser@example.com",
		Password: "pass",
	})
	svc.Register(context.Background(), user)

	cases := []struct {
		desc        string
		req         string
		contentType string
		status      int
		res         string
	}{
		{"login with valid credentials", data, contentType, http.StatusCreated, tokenData},
		{"login with invalid credentials", invalidData, contentType, http.StatusForbidden, ""},
		{"login with invalid email address", invalidEmailData, contentType, http.StatusBadRequest, ""},
		{"login non-existent user", nonexistentData, contentType, http.StatusForbidden, ""},
		{"login with invalid request format", "{", contentType, http.StatusBadRequest, ""},
		{"login with empty JSON request", "{}", contentType, http.StatusBadRequest, ""},
		{"login with empty request", "", contentType, http.StatusBadRequest, ""},
		{"login with missing content type", data, "", http.StatusUnsupportedMediaType, ""},
	}

	for _, tc := range cases {
		req := testRequest{
			client:      client,
			method:      http.MethodPost,
			url:         fmt.Sprintf("%s/tokens", ts.URL),
			contentType: tc.contentType,
			body:        strings.NewReader(tc.req),
		}
		res, err := req.make()
		assert.Nil(t, err, fmt.Sprintf("%s: unexpected error %s", tc.desc, err))
		body, err := ioutil.ReadAll(res.Body)
		assert.Nil(t, err, fmt.Sprintf("%s: unexpected error %s", tc.desc, err))
		token := strings.Trim(string(body), "\n")

		assert.Equal(t, tc.status, res.StatusCode, fmt.Sprintf("%s: expected status code %d got %d", tc.desc, tc.status, res.StatusCode))
		assert.Equal(t, tc.res, token, fmt.Sprintf("%s: expected body %s got %s", tc.desc, tc.res, token))
	}
}

func TestPasswordResetRequest(t *testing.T) {
	svc := newService()
	ts := newServer(svc)
	defer ts.Close()
	client := ts.Client()
	data := toJSON(user)

	nonexistentData := toJSON(users.User{
		Email:    "non-existentuser@example.com",
		Password: "pass",
	})

<<<<<<< HEAD
	expectedExisting := toJSON(struct {
		Msg string `json:"msg"`
	}{
		httpapi.MailSent,
	})

	expectedNonExistent := toJSON(struct {
		Msg string `json:"msg"`
	}{
		users.ErrUserNotFound.Error(),
=======
	expectedNonExistent := toJSON(struct {
		Msg string `json:"msg"`
	}{
		users.ErrUserNotFound.Error(),
	})

	expectedExisting := toJSON(struct {
		Msg string `json:"msg"`
	}{
		httpapi.MailSent,
>>>>>>> 834e490c
	})

	svc.Register(context.Background(), user)

	cases := []struct {
		desc        string
		req         string
		contentType string
		status      int
		res         string
	}{
<<<<<<< HEAD
		{"password reset with valid email", data, contentType, http.StatusOK, expectedExisting},
		{"password reset with invalid email", nonexistentData, contentType, http.StatusOK, expectedNonExistent},
=======
		{"password reset with valid email", data, contentType, http.StatusCreated, expectedExisting},
		{"password reset with invalid email", nonexistentData, contentType, http.StatusCreated, expectedNonExistent},
>>>>>>> 834e490c
	}

	for _, tc := range cases {
		req := testRequest{
			client:      client,
			method:      http.MethodPost,
<<<<<<< HEAD
			url:         fmt.Sprintf("%s/password/reset", ts.URL),
=======
			url:         fmt.Sprintf("%s/password/reset-request", ts.URL),
>>>>>>> 834e490c
			contentType: tc.contentType,
			body:        strings.NewReader(tc.req),
		}
		res, err := req.make()
<<<<<<< HEAD
=======

>>>>>>> 834e490c
		assert.Nil(t, err, fmt.Sprintf("%s: unexpected error %s", tc.desc, err))
		body, err := ioutil.ReadAll(res.Body)
		assert.Nil(t, err, fmt.Sprintf("%s: unexpected error %s", tc.desc, err))
		token := strings.Trim(string(body), "\n")

		assert.Equal(t, tc.status, res.StatusCode, fmt.Sprintf("%s: expected status code %d got %d", tc.desc, tc.status, res.StatusCode))
		assert.Equal(t, tc.res, token, fmt.Sprintf("%s: expected body %s got %s", tc.desc, tc.res, token))
	}
}

func TestPasswordReset(t *testing.T) {
	svc := newService()
	ts := newServer(svc)
	defer ts.Close()
	client := ts.Client()
<<<<<<< HEAD
	reqData := struct {
		Email    string
		Password string
		Token    string
	}{}

	expectedExpired := toJSON(struct {
		Msg string `json:"msg"`
	}{
		token.ErrExpiredToken.Error(),
	})

	expectedNonExistent := toJSON(struct {
		Msg string `json:"msg"`
	}{
		users.ErrUserNotFound.Error(),
	})

	expectedSuccess := toJSON(struct {
		Msg string `json:"msg"`
	}{
		"",
	})

	expectedNotValidYet := toJSON(struct {
		Msg string `json:"msg"`
	}{
		"Token is not valid yet",
	})

	svc.Register(context.Background(), user)
	tok, _ := token.Generate(user.Email, 0)
	tokExp, _ := token.Generate(user.Email, -5)

	reqData.Email = user.Email
	reqData.Password = user.Password
	reqData.Token = tok
	dataResExisting := toJSON(reqData)

	reqData.Token = tokExp
	dataResExpTok := toJSON(reqData)

	reqData.Email = "non-existentuser@example.com"
	dataResNonExisting := toJSON(reqData)
=======
	resData := struct {
		Msg string `json:"msg"`
	}{
		"",
	}
	reqData := struct {
		Token    string `json:"token,omitempty"`
		Password string `json:"password,omitempty"`
		ConfPass string `json:"confirmPassword,omitempty"`
	}{}

	expectedSuccess := toJSON(resData)

	resData.Msg = users.ErrUserNotFound.Error()
	expectedNonExUser := toJSON(resData)

	svc.Register(context.Background(), user)
	tok, _ := token.Instance().Generate(user.Email, 0)

	reqData.Password = user.Password
	reqData.ConfPass = user.Password
	reqData.Token = tok
	dataResExisting := toJSON(reqData)

	reqData.Token, _ = token.Instance().Generate("non-existentuser@example.com", 0)

	reqNoExist := toJSON(reqData)
	reqData.Token, _ = token.Instance().Generate(user.Email, -5)
>>>>>>> 834e490c

	cases := []struct {
		desc        string
		req         string
		contentType string
		status      int
		res         string
		tok         string
	}{
<<<<<<< HEAD
		{"password reset with token not yet valid", dataResExisting, contentType, http.StatusOK, expectedNotValidYet, tok},
		{"password reset with valid token and mail", dataResExisting, contentType, http.StatusOK, expectedSuccess, tok},
		{"password reset with invalid email", dataResNonExisting, contentType, http.StatusOK, expectedNonExistent, tok},
		{"password reset expired token", dataResExpTok, contentType, http.StatusOK, expectedExpired, tokExp},
	}

	first := false
	for _, tc := range cases {
		req := testRequest{
			client:      client,
			method:      http.MethodPatch,
			url:         fmt.Sprintf("%s/password", ts.URL),
=======
		{"password reset with valid token", dataResExisting, contentType, http.StatusCreated, expectedSuccess, tok},
		{"password reset with invalid token", reqNoExist, contentType, http.StatusCreated, expectedNonExUser, tok},
	}

	for _, tc := range cases {
		req := testRequest{
			client:      client,
			method:      http.MethodPut,
			url:         fmt.Sprintf("%s/password/reset", ts.URL),
>>>>>>> 834e490c
			contentType: tc.contentType,
			body:        strings.NewReader(tc.req),
		}

		res, err := req.make()
		assert.Nil(t, err, fmt.Sprintf("%s: unexpected error %s", tc.desc, err))
		body, err := ioutil.ReadAll(res.Body)
		assert.Nil(t, err, fmt.Sprintf("%s: unexpected error %s", tc.desc, err))
		token := strings.Trim(string(body), "\n")

		assert.Equal(t, tc.status, res.StatusCode, fmt.Sprintf("%s: expected status code %d got %d", tc.desc, tc.status, res.StatusCode))
		assert.Equal(t, tc.res, token, fmt.Sprintf("%s: expected body %s got %s", tc.desc, tc.res, token))
<<<<<<< HEAD
		if first == false {
			time.Sleep(10 * time.Second)
			first = true
		}
=======

>>>>>>> 834e490c
	}
}<|MERGE_RESOLUTION|>--- conflicted
+++ resolved
@@ -14,7 +14,6 @@
 	"os"
 	"strings"
 	"testing"
-	"time"
 
 	log "github.com/mainflux/mainflux/logger"
 	"github.com/mainflux/mainflux/users"
@@ -189,31 +188,18 @@
 		Password: "pass",
 	})
 
-<<<<<<< HEAD
+	expectedNonExistent := toJSON(struct {
+		Msg string `json:"msg"`
+	}{
+		users.ErrUserNotFound.Error(),
+	})
+
 	expectedExisting := toJSON(struct {
 		Msg string `json:"msg"`
 	}{
 		httpapi.MailSent,
 	})
 
-	expectedNonExistent := toJSON(struct {
-		Msg string `json:"msg"`
-	}{
-		users.ErrUserNotFound.Error(),
-=======
-	expectedNonExistent := toJSON(struct {
-		Msg string `json:"msg"`
-	}{
-		users.ErrUserNotFound.Error(),
-	})
-
-	expectedExisting := toJSON(struct {
-		Msg string `json:"msg"`
-	}{
-		httpapi.MailSent,
->>>>>>> 834e490c
-	})
-
 	svc.Register(context.Background(), user)
 
 	cases := []struct {
@@ -223,32 +209,19 @@
 		status      int
 		res         string
 	}{
-<<<<<<< HEAD
-		{"password reset with valid email", data, contentType, http.StatusOK, expectedExisting},
-		{"password reset with invalid email", nonexistentData, contentType, http.StatusOK, expectedNonExistent},
-=======
 		{"password reset with valid email", data, contentType, http.StatusCreated, expectedExisting},
 		{"password reset with invalid email", nonexistentData, contentType, http.StatusCreated, expectedNonExistent},
->>>>>>> 834e490c
 	}
 
 	for _, tc := range cases {
 		req := testRequest{
 			client:      client,
 			method:      http.MethodPost,
-<<<<<<< HEAD
-			url:         fmt.Sprintf("%s/password/reset", ts.URL),
-=======
 			url:         fmt.Sprintf("%s/password/reset-request", ts.URL),
->>>>>>> 834e490c
-			contentType: tc.contentType,
-			body:        strings.NewReader(tc.req),
-		}
-		res, err := req.make()
-<<<<<<< HEAD
-=======
-
->>>>>>> 834e490c
+			contentType: tc.contentType,
+			body:        strings.NewReader(tc.req),
+		}
+		res, err := req.make()
 		assert.Nil(t, err, fmt.Sprintf("%s: unexpected error %s", tc.desc, err))
 		body, err := ioutil.ReadAll(res.Body)
 		assert.Nil(t, err, fmt.Sprintf("%s: unexpected error %s", tc.desc, err))
@@ -264,52 +237,6 @@
 	ts := newServer(svc)
 	defer ts.Close()
 	client := ts.Client()
-<<<<<<< HEAD
-	reqData := struct {
-		Email    string
-		Password string
-		Token    string
-	}{}
-
-	expectedExpired := toJSON(struct {
-		Msg string `json:"msg"`
-	}{
-		token.ErrExpiredToken.Error(),
-	})
-
-	expectedNonExistent := toJSON(struct {
-		Msg string `json:"msg"`
-	}{
-		users.ErrUserNotFound.Error(),
-	})
-
-	expectedSuccess := toJSON(struct {
-		Msg string `json:"msg"`
-	}{
-		"",
-	})
-
-	expectedNotValidYet := toJSON(struct {
-		Msg string `json:"msg"`
-	}{
-		"Token is not valid yet",
-	})
-
-	svc.Register(context.Background(), user)
-	tok, _ := token.Generate(user.Email, 0)
-	tokExp, _ := token.Generate(user.Email, -5)
-
-	reqData.Email = user.Email
-	reqData.Password = user.Password
-	reqData.Token = tok
-	dataResExisting := toJSON(reqData)
-
-	reqData.Token = tokExp
-	dataResExpTok := toJSON(reqData)
-
-	reqData.Email = "non-existentuser@example.com"
-	dataResNonExisting := toJSON(reqData)
-=======
 	resData := struct {
 		Msg string `json:"msg"`
 	}{
@@ -338,7 +265,6 @@
 
 	reqNoExist := toJSON(reqData)
 	reqData.Token, _ = token.Instance().Generate(user.Email, -5)
->>>>>>> 834e490c
 
 	cases := []struct {
 		desc        string
@@ -348,20 +274,6 @@
 		res         string
 		tok         string
 	}{
-<<<<<<< HEAD
-		{"password reset with token not yet valid", dataResExisting, contentType, http.StatusOK, expectedNotValidYet, tok},
-		{"password reset with valid token and mail", dataResExisting, contentType, http.StatusOK, expectedSuccess, tok},
-		{"password reset with invalid email", dataResNonExisting, contentType, http.StatusOK, expectedNonExistent, tok},
-		{"password reset expired token", dataResExpTok, contentType, http.StatusOK, expectedExpired, tokExp},
-	}
-
-	first := false
-	for _, tc := range cases {
-		req := testRequest{
-			client:      client,
-			method:      http.MethodPatch,
-			url:         fmt.Sprintf("%s/password", ts.URL),
-=======
 		{"password reset with valid token", dataResExisting, contentType, http.StatusCreated, expectedSuccess, tok},
 		{"password reset with invalid token", reqNoExist, contentType, http.StatusCreated, expectedNonExUser, tok},
 	}
@@ -371,7 +283,6 @@
 			client:      client,
 			method:      http.MethodPut,
 			url:         fmt.Sprintf("%s/password/reset", ts.URL),
->>>>>>> 834e490c
 			contentType: tc.contentType,
 			body:        strings.NewReader(tc.req),
 		}
@@ -384,13 +295,5 @@
 
 		assert.Equal(t, tc.status, res.StatusCode, fmt.Sprintf("%s: expected status code %d got %d", tc.desc, tc.status, res.StatusCode))
 		assert.Equal(t, tc.res, token, fmt.Sprintf("%s: expected body %s got %s", tc.desc, tc.res, token))
-<<<<<<< HEAD
-		if first == false {
-			time.Sleep(10 * time.Second)
-			first = true
-		}
-=======
-
->>>>>>> 834e490c
 	}
 }