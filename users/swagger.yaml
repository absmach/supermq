swagger: "2.0"
info:
  title: Mainflux users service
  description: HTTP API for managing platform users.
  version: "1.0.0"
consumes:
  - "application/json"
produces:
  - "application/json"
paths:
  /users:
    post:
      summary: Registers user account
      description: |
        Registers new user account given email and password. New account will
        be uniquely identified by its email address.
      tags:
        - users
      parameters:
        - name: user
          description: JSON-formatted document describing the new user.
          in: body
          schema:
            $ref: "#/definitions/User"
          required: true
      responses:
        201:
          description: Registered new user.
        400:
          description: Failed due to malformed JSON.
        409:
          description: Failed due to using an existing email address.
        415:
          description: Missing or invalid content type.
        500:
          $ref: "#/responses/ServiceError"
  /users:
    get:
      summary: Gets info on currently logged in user.
      description: |
        Gets info on currently logged in user. Info is obtained using 
        authorization token
      tags:
        - users
      parameters:
        - $ref: "#/parameters/Authorization"
      responses:
        200:
          description: Data retrieved.
          schema:
            $ref: "#/definitions/UsersPage"
        400:
          description: Failed due to malformed query parameters.
        403:
          description: Missing or invalid access token provided.
        500:
          $ref: "#/responses/ServiceError"  
  /tokens:
    post:
      summary: User authentication
      description: |
        Generates an access token when provided with proper credentials.
      tags:
        - users
      parameters:
        - name: credentials
          description: JSON-formatted document containing user credentials.
          in: body
          schema:
            $ref: "#/definitions/User"
          required: true
      responses:
        201:
          description: User authenticated.
          schema:
            $ref: "#/definitions/Token"
        400:
          description: |
            Failed due to malformed JSON.
        403:
          description: |
            Failed due to using invalid credentials.
        415:
          description: Missing or invalid content type.
        500:
          $ref: "#/responses/ServiceError"
<<<<<<< HEAD
  /password/reset:
=======
  /password/reset-request:
>>>>>>> 834e490c
    post:
      summary: User password reset request
      description: |
        Generates a reset token and sends and email with link for resetting password.
      tags:
        - users
      parameters:
        - name: email
          description: JSON-formatted document containing user email.
          in: body
          schema:
            $ref: "#/definitions/Email"
          required: true
      responses:
        201:
          description: User link .
          schema:
            $ref: "#/definitions/Token"
        400:
          description: |
            Failed due to malformed JSON. 
        415:
          description: Missing or invalid content type.
        500:
          $ref: "#/responses/ServiceError"
<<<<<<< HEAD
  /password:
    patch:
=======
  /password/reset:
    put:
>>>>>>> 834e490c
      summary: User password reset endpoint
      description: |
        When user gets reset token posting a new password along to this endpoint will change password.
      tags:
        - users
      parameters:
        - name: password
          description: JSON-formatted document containing user email, token and new password.
          in: body
          schema:
            $ref: "#/definitions/PasswordReset"
          required: true
      responses:
        200:
          description: User link .
          schema:
            $ref: "#/definitions/Token"
        400:
          description: |
            Failed due to malformed JSON. 
        415:
          description: Missing or invalid content type.
        500:
          $ref: "#/responses/ServiceError"        
responses:
  ServiceError:
    description: Unexpected server-side error occurred.
definitions:
  Token:
    type: object
    properties:
      token:
        type: string
        description: Generated access token.
    required:
      - token
  User:
    type: object
    properties:
      email:
        type: string
        format: email
        example: "test@example.com"
        description: User's email address will be used as its unique identifier
      password:
        type: string
        format: password
        description: Free-form account password used for acquiring auth token(s).
    required:
      - email
      - password
  Email:
    properties:
      email:
        type: string
        format: email
        example: "test@example.com"
        description: User's email address will be used as its unique identifier
    required:
      - email
    

parameters:
  Authorization:
    name: Authorization
    description: User's access token.
    in: header
    type: string
    required: true

responses:
  ServiceError:
    description: Unexpected server-side error occurred.

definitions:
  UsersPage:
    type: object
    properties:
      email:
        type: string
        description: ID of the user
      metadata:
        type: object
        description: Custom metadata related to User

  PasswordReset:
    type: object
    properties:
      email:
        type: string
        description: ID of the user
      password:
        type: string
        description: New password
      token:
        type: string
        description: Reset token generated and sent in email.s<|MERGE_RESOLUTION|>--- conflicted
+++ resolved
@@ -84,11 +84,7 @@
           description: Missing or invalid content type.
         500:
           $ref: "#/responses/ServiceError"
-<<<<<<< HEAD
-  /password/reset:
-=======
   /password/reset-request:
->>>>>>> 834e490c
     post:
       summary: User password reset request
       description: |
@@ -114,13 +110,8 @@
           description: Missing or invalid content type.
         500:
           $ref: "#/responses/ServiceError"
-<<<<<<< HEAD
-  /password:
-    patch:
-=======
   /password/reset:
     put:
->>>>>>> 834e490c
       summary: User password reset endpoint
       description: |
         When user gets reset token posting a new password along to this endpoint will change password.
