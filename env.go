// Copyright (c) Mainflux
// SPDX-License-Identifier: Apache-2.0

package mainflux

import (
	"os"
<<<<<<< HEAD
)

const (
	// DefLogLevelError default loggger error flag
	DefLogLevelError = "error"
	// DefDBHost default DB Host
	DefDBHost = "localhost"
	// DefDBName default DB Name
	DefDBName = "mainflux"
	// DefDBUser default DB User
	DefDBUser = "mainflux"
	// DefDBPass default DB Password
	DefDBPass = "mainflux"
	// DefRedisURL Redis service URL
	DefRedisURL = "localhost:6379"
	// DefAuthnURL AuthN service gRPC URL
	DefAuthnURL = "localhost:8181"
	// DefThingsHTTPPort Things service HTTP Port
	DefThingsHTTPPort = "8180"
	// DefThingsAuthHTTPPort Things service Auth HTTP Port
	DefThingsAuthHTTPPort = "8989"
	// DefThingsAuthGRPCPort Things service Auth gRPC Port
	DefThingsAuthGRPCPort = "8183"
	// DefThingsAuthURL Things service Auth gRPC URL
	DefThingsAuthURL = "localhost:8183"
=======

	"github.com/nats-io/nats.go"
)

const (
	// DefNatsURL default NATS message broker URL
	DefNatsURL = nats.DefaultURL
>>>>>>> fff492bd
)

// Env reads specified environment variable. If no value has been found,
// fallback is returned.
func Env(key, fallback string) string {
	if v := os.Getenv(key); v != "" {
		return v
	}

	return fallback
}<|MERGE_RESOLUTION|>--- conflicted
+++ resolved
@@ -5,10 +5,13 @@
 
 import (
 	"os"
-<<<<<<< HEAD
+
+	"github.com/nats-io/nats.go"
 )
 
 const (
+	// DefNatsURL NATS broker URL
+	DefNatsURL = nats.DefaultURL
 	// DefLogLevelError default loggger error flag
 	DefLogLevelError = "error"
 	// DefDBHost default DB Host
@@ -31,15 +34,30 @@
 	DefThingsAuthGRPCPort = "8183"
 	// DefThingsAuthURL Things service Auth gRPC URL
 	DefThingsAuthURL = "localhost:8183"
-=======
-
-	"github.com/nats-io/nats.go"
-)
-
-const (
-	// DefNatsURL default NATS message broker URL
-	DefNatsURL = nats.DefaultURL
->>>>>>> fff492bd
+	// DefHTTPPort HTTP adapter Port
+	DefHTTPPort = "8185"
+	// DefCoapPort CoAP adapter Port
+	DefCoapPort = "5683"
+	// DefTwinsHTTPort Twins HTTP Port
+	DefTwinsHTTPort = "9021"
+	// DefTwinsHTTPort Twins HTTP Port
+	DefWSPort = "8186"
+	// DefInfluxWriterPort infuxdb-writer HTTP Port
+	DefInfluxWriterPort = "8900"
+	// DefInfluxWriterDBPort influxdb-writer DB Port
+	DefInfluxWriterDBPort = "8086"
+	// DefMongoWriterPort mmongo-writer HTTP Port
+	DefMongoWriterPort = "8901"
+	// DefMongoWriterDBPort mongo-writer DB Port
+	DefMongoWriterDBPort = "27017"
+	// DefCassandraWriterPort cassandra-writer HTTP Port
+	DefCassandraWriterPort = "8902"
+	// DefCassandraWriterDBPort cassandra-writer DB Port
+	DefCassandraWriterDBPort = "9042"
+	// DefPostgresWriterPort postgres-writer HTTP Port
+	DefPostgresWriterPort = "9204"
+	// DefPostgresWriterDBPort postgrres-writer DB Port
+	DefPostgresWriterDBPort = "5432"
 )
 
 // Env reads specified environment variable. If no value has been found,
