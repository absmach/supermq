// Copyright (c) Mainflux
// SPDX-License-Identifier: Apache-2.0

// Package coap contains the domain concept definitions needed to support
// Mainflux CoAP adapter service functionality. All constant values are taken
// from RFC, and could be adjusted based on specific use case.
package coap

import (
	"context"
	"fmt"
	"sync"

	"github.com/mainflux/mainflux/pkg/errors"
<<<<<<< HEAD
=======
	"github.com/mainflux/mainflux/pkg/messaging/nats"
>>>>>>> 25ef5418

	"github.com/mainflux/mainflux"
	"github.com/mainflux/mainflux/pkg/messaging"
)

const chansPrefix = "channels"

// ErrUnsubscribe indicates an error to unsubscribe
var ErrUnsubscribe = errors.New("unable to unsubscribe")

// Service specifies CoAP service API.
type Service interface {
	// Publish Messssage
	Publish(ctx context.Context, key string, msg messaging.Message) error

	// Subscribes to channel with specified id, subtopic and adds subscription to
	// service map of subscriptions under given ID.
	Subscribe(ctx context.Context, key, chanID, subtopic string, c Client) error

	// Unsubscribe method is used to stop observing resource.
	Unsubscribe(ctx context.Context, key, chanID, subptopic, token string) error
}

var _ Service = (*adapterService)(nil)

// Observers is a map of maps,
type adapterService struct {
	auth    mainflux.ThingsServiceClient
<<<<<<< HEAD
	pubsub  messaging.PubSub
=======
	pubsub  nats.PubSub
>>>>>>> 25ef5418
	obsLock sync.Mutex
}

// New instantiates the CoAP adapter implementation.
<<<<<<< HEAD
func New(auth mainflux.ThingsServiceClient, pubsub messaging.PubSub) Service {
=======
func New(auth mainflux.ThingsServiceClient, pubsub nats.PubSub) Service {
>>>>>>> 25ef5418
	as := &adapterService{
		auth:    auth,
		pubsub:  pubsub,
		obsLock: sync.Mutex{},
	}

	return as
}

func (svc *adapterService) Publish(ctx context.Context, key string, msg messaging.Message) error {
	ar := &mainflux.AccessByKeyReq{
		Token:  key,
		ChanID: msg.Channel,
	}
	thid, err := svc.auth.CanAccessByKey(ctx, ar)
	if err != nil {
		return errors.Wrap(errors.ErrAuthorization, err)
	}
	msg.Publisher = thid.GetValue()

	return svc.pubsub.Publish(msg.Channel, msg)
}

func (svc *adapterService) Subscribe(ctx context.Context, key, chanID, subtopic string, c Client) error {
	ar := &mainflux.AccessByKeyReq{
		Token:  key,
		ChanID: chanID,
	}
	if _, err := svc.auth.CanAccessByKey(ctx, ar); err != nil {
		return errors.Wrap(errors.ErrAuthorization, err)
	}
	subject := fmt.Sprintf("%s.%s", chansPrefix, chanID)
	if subtopic != "" {
		subject = fmt.Sprintf("%s.%s", subject, subtopic)
	}
	return svc.pubsub.Subscribe(c.Token(), subject, c)
}

func (svc *adapterService) Unsubscribe(ctx context.Context, key, chanID, subtopic, token string) error {
	ar := &mainflux.AccessByKeyReq{
		Token:  key,
		ChanID: chanID,
	}
	if _, err := svc.auth.CanAccessByKey(ctx, ar); err != nil {
		return errors.Wrap(errors.ErrAuthorization, err)
	}
	subject := fmt.Sprintf("%s.%s", chansPrefix, chanID)
	if subtopic != "" {
		subject = fmt.Sprintf("%s.%s", subject, subtopic)
	}
	return svc.pubsub.Unsubscribe(token, subject)
}<|MERGE_RESOLUTION|>--- conflicted
+++ resolved
@@ -12,10 +12,6 @@
 	"sync"
 
 	"github.com/mainflux/mainflux/pkg/errors"
-<<<<<<< HEAD
-=======
-	"github.com/mainflux/mainflux/pkg/messaging/nats"
->>>>>>> 25ef5418
 
 	"github.com/mainflux/mainflux"
 	"github.com/mainflux/mainflux/pkg/messaging"
@@ -44,21 +40,16 @@
 // Observers is a map of maps,
 type adapterService struct {
 	auth    mainflux.ThingsServiceClient
-<<<<<<< HEAD
 	pubsub  messaging.PubSub
-=======
-	pubsub  nats.PubSub
->>>>>>> 25ef5418
 	obsLock sync.Mutex
 }
 
 // New instantiates the CoAP adapter implementation.
-<<<<<<< HEAD
 func New(auth mainflux.ThingsServiceClient, pubsub messaging.PubSub) Service {
-=======
-func New(auth mainflux.ThingsServiceClient, pubsub nats.PubSub) Service {
->>>>>>> 25ef5418
 	as := &adapterService{
+		auth:    auth,
+		pubsub:  pubsub,
+		obsLock: sync.Mutex{},
 		auth:    auth,
 		pubsub:  pubsub,
 		obsLock: sync.Mutex{},
@@ -94,6 +85,7 @@
 		subject = fmt.Sprintf("%s.%s", subject, subtopic)
 	}
 	return svc.pubsub.Subscribe(c.Token(), subject, c)
+	return svc.pubsub.Subscribe(c.Token(), subject, c)
 }
 
 func (svc *adapterService) Unsubscribe(ctx context.Context, key, chanID, subtopic, token string) error {
@@ -109,4 +101,5 @@
 		subject = fmt.Sprintf("%s.%s", subject, subtopic)
 	}
 	return svc.pubsub.Unsubscribe(token, subject)
+	return svc.pubsub.Unsubscribe(token, subject)
 }