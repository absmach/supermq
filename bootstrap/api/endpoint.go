--- conflicted
+++ resolved
@@ -30,10 +30,7 @@
 			ExternalID:  req.ExternalID,
 			ExternalKey: req.ExternalKey,
 			MFChannels:  channels,
-<<<<<<< HEAD
-=======
 			Name:        req.Name,
->>>>>>> 3f3b42b5
 			Content:     req.Content,
 		}
 
@@ -104,10 +101,7 @@
 		config := bootstrap.Config{
 			MFThing:    req.id,
 			MFChannels: channels,
-<<<<<<< HEAD
-=======
 			Name:       req.Name,
->>>>>>> 3f3b42b5
 			Content:    req.Content,
 			State:      req.State,
 		}
@@ -152,30 +146,6 @@
 				Configs: []viewRes{},
 			}
 
-<<<<<<< HEAD
-		res := listRes{
-			Configs: []viewRes{},
-		}
-
-		for _, cfg := range configs {
-			var channels []channelRes
-			for _, ch := range cfg.MFChannels {
-				channels = append(channels, channelRes{
-					ID:       ch.ID,
-					Name:     ch.Name,
-					Metadata: ch.Metadata,
-				})
-			}
-
-			view := viewRes{
-				MFThing:     cfg.MFThing,
-				MFKey:       cfg.MFKey,
-				Channels:    channels,
-				ExternalID:  cfg.ExternalID,
-				ExternalKey: cfg.ExternalKey,
-				Content:     cfg.Content,
-				State:       cfg.State,
-=======
 			for _, cfg := range configs {
 				var channels []channelRes
 				for _, ch := range cfg.MFChannels {
@@ -197,7 +167,6 @@
 					State:       cfg.State,
 				}
 				res.Configs = append(res.Configs, view)
->>>>>>> 3f3b42b5
 			}
 
 			return res, nil
