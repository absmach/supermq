--- conflicted
+++ resolved
@@ -40,10 +40,7 @@
 	metadata       = `{"meta": "data"}`
 	addExternalID  = "external-id"
 	addExternalKey = "external-key"
-<<<<<<< HEAD
-=======
 	addName        = "name"
->>>>>>> 3f3b42b5
 	addContent     = "config"
 )
 
@@ -53,14 +50,6 @@
 		ExternalID  string   `json:"external_id"`
 		ExternalKey string   `json:"external_key"`
 		Channels    []string `json:"channels"`
-<<<<<<< HEAD
-		Content     string   `json:"content"`
-	}{
-		ExternalID:  addExternalID,
-		ExternalKey: addExternalKey,
-		Channels:    addChannels,
-		Content:     addContent,
-=======
 		Name        string   `json:"name"`
 		Content     string   `json:"content"`
 	}{
@@ -69,7 +58,6 @@
 		Channels:    []string{"1"},
 		Name:        "name",
 		Content:     "config",
->>>>>>> 3f3b42b5
 	}
 
 	updateReq = struct {
@@ -97,10 +85,7 @@
 		ExternalID:  addExternalID,
 		ExternalKey: addExternalKey,
 		MFChannels:  channels,
-<<<<<<< HEAD
-=======
 		Name:        addName,
->>>>>>> 3f3b42b5
 		Content:     addContent,
 	}
 }
@@ -301,10 +286,7 @@
 		Channels:    channels,
 		ExternalID:  saved.ExternalID,
 		ExternalKey: saved.ExternalKey,
-<<<<<<< HEAD
-=======
 		Name:        saved.Name,
->>>>>>> 3f3b42b5
 		Content:     saved.Content,
 	})
 
@@ -1033,9 +1015,6 @@
 	ExternalID  string          `json:"external_id"`
 	ExternalKey string          `json:"external_key,omitempty"`
 	Content     string          `json:"content,omitempty"`
-<<<<<<< HEAD
-=======
 	Name        string          `json:"name"`
->>>>>>> 3f3b42b5
 	State       bootstrap.State `json:"state"`
 }