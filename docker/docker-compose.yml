--- conflicted
+++ resolved
@@ -232,17 +232,11 @@
       MF_NATS_URL: ${MF_NATS_URL}
       MF_MQTT_ADAPTER_MQTT_TARGET_HOST: vernemq
       MF_MQTT_ADAPTER_MQTT_TARGET_PORT: ${MF_MQTT_BROKER_PORT}
-<<<<<<< HEAD
+      MF_MQTT_ADAPTER_WS_TARGET_HOST: vernemq
+      MF_MQTT_ADAPTER_WS_TARGET_PORT: ${MF_MQTT_BROKER_WS_PORT}
       MF_JAEGER_URL: ${MF_JAEGER_URL}
       MF_THINGS_AUTH_GRPC_URL: ${MF_THINGS_AUTH_GRPC_URL}
       MF_THINGS_AUTH_GRPC_TIMEOUT: ${MF_THINGS_AUTH_GRPC_TIMEOUT}
-    ports:
-      - 18832:${MF_MQTT_ADAPTER_PORT}
-      - 8882:${MF_MQTT_ADAPTER_WS_PORT}
-=======
-      MF_MQTT_ADAPTER_WS_TARGET_HOST: vernemq
-      MF_MQTT_ADAPTER_WS_TARGET_PORT: ${MF_MQTT_BROKER_WS_PORT}
->>>>>>> 70955d19
     networks:
       - mainflux-base-net
 
