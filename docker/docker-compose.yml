# Copyright (c) Mainflux
# SPDX-License-Identifier: Apache-2.0

version: "3.7"

networks:
  mainflux-base-net:
    driver: bridge

volumes:
  mainflux-users-db-volume:
  mainflux-things-db-volume:
  mainflux-things-redis-volume:
  mainflux-es-redis-volume:

services:
  nginx:
    image: nginx:1.16.0-alpine
    container_name: mainflux-nginx
    restart: on-failure
    volumes:
      - ./nginx/nginx-${AUTH-key}.conf:/etc/nginx/nginx.conf.template
      - ./nginx/entrypoint.sh:/entrypoint.sh
      - ./nginx/snippets:/etc/nginx/snippets
      - ./ssl/authorization.js:/etc/nginx/authorization.js
      - ./ssl/certs/mainflux-server.crt:/etc/ssl/certs/mainflux-server.crt
      - ./ssl/certs/ca.crt:/etc/ssl/certs/ca.crt
      - ./ssl/certs/mainflux-server.key:/etc/ssl/private/mainflux-server.key
      - ./ssl/dhparam.pem:/etc/ssl/certs/dhparam.pem
    ports:
      - ${MF_NGINX_HTTP_PORT}:${MF_NGINX_HTTP_PORT}
      - ${MF_NGINX_SSL_PORT}:${MF_NGINX_SSL_PORT}
      - ${MF_NGINX_MQTT_PORT}:${MF_NGINX_MQTT_PORT}
      - ${MF_NGINX_MQTTS_PORT}:${MF_NGINX_MQTTS_PORT}
    networks:
      - mainflux-base-net
    env_file:
      - ../.env
    command: /entrypoint.sh
    depends_on:
      - things
      - users
      - http-adapter
      - ws-adapter

  nats:
    image: nats:1.3.0
    container_name: mainflux-nats
    restart: on-failure
    networks:
      - mainflux-base-net

  users-db:
    image: postgres:10.8-alpine
    container_name: mainflux-users-db
    restart: on-failure
    environment:
      POSTGRES_USER: ${MF_USERS_DB_USER}
      POSTGRES_PASSWORD: ${MF_USERS_DB_PASS}
      POSTGRES_DB: ${MF_USERS_DB}
    networks:
      - mainflux-base-net
    volumes:
      - mainflux-users-db-volume:/var/lib/postgresql/data

  users:
    image: mainflux/users:latest
    container_name: mainflux-users
    depends_on:
      - users-db
    expose:
      - ${MF_USERS_GRPC_PORT}
    restart: on-failure
    environment:
      MF_USERS_LOG_LEVEL: ${MF_USERS_LOG_LEVEL}
      MF_USERS_DB_HOST: users-db
      MF_USERS_DB_PORT: ${MF_USERS_DB_PORT}
      MF_USERS_DB_USER: ${MF_USERS_DB_USER}
      MF_USERS_DB_PASS: ${MF_USERS_DB_PASS}
      MF_USERS_DB: ${MF_USERS_DB}
      MF_USERS_HTTP_PORT: ${MF_USERS_HTTP_PORT}
      MF_USERS_GRPC_PORT: ${MF_USERS_GRPC_PORT}
      MF_USERS_SECRET: ${MF_USERS_SECRET}
      MF_JAEGER_URL: ${MF_JAEGER_URL}
<<<<<<< HEAD
      MF_MAIL_DRIVER: ${MF_MAIL_DRIVER}
      MF_MAIL_HOST: ${MF_MAIL_HOST}
      MF_MAIL_PORT: ${MF_MAIL_PORT}
      MF_MAIL_USERNAME: ${MF_MAIL_USERNAME}
      MF_MAIL_PASSWORD: ${MF_MAIL_PASSWORD}
      MF_MAIL_FROM_ADDRESS: ${MF_MAIL_FROM_ADDRESS}
      MF_MAIL_FROM_NAME: ${MF_MAIL_FROM_NAME}
      MF_TOKEN_SECRET: ${MF_TOKEN_SECRET}
      MF_TOKEN_DURATION: ${MF_TOKEN_DURATION}
      MF_TOKEN_DEBUG_LEVEL: ${MF_TOKEN_DEBUG_LEVEL}
=======
      MF_EMAIL_DRIVER: ${MF_EMAIL_DRIVER}
      MF_EMAIL_HOST: ${MF_EMAIL_HOST}
      MF_EMAIL_PORT: ${MF_EMAIL_PORT}
      MF_EMAIL_USERNAME: ${MF_EMAIL_USERNAME}
      MF_EMAIL_PASSWORD: ${MF_EMAIL_PASSWORD}
      MF_EMAIL_FROM_ADDRESS: ${MF_EMAIL_FROM_ADDRESS}
      MF_EMAIL_FROM_NAME: ${MF_EMAIL_FROM_NAME}
      MF_TOKEN_SECRET: ${MF_TOKEN_SECRET}
      MF_TOKEN_DURATION: ${MF_TOKEN_DURATION}
      MF_TOKEN_DEBUG_LEVEL: ${MF_TOKEN_DEBUG_LEVEL}
      MF_TOKEN_RESET_ENDPOINT: ${MF_TOKEN_RESET_ENDPOINT}
>>>>>>> 834e490c
    ports:
      - ${MF_USERS_HTTP_PORT}:${MF_USERS_HTTP_PORT}
    networks:
      - mainflux-base-net

  things-db:
    image: postgres:10.8-alpine
    container_name: mainflux-things-db
    restart: on-failure
    environment:
      POSTGRES_USER: ${MF_THINGS_DB_USER}
      POSTGRES_PASSWORD: ${MF_THINGS_DB_PASS}
      POSTGRES_DB: ${MF_THINGS_DB}
    networks:
      - mainflux-base-net
    volumes:
      - mainflux-things-db-volume:/var/lib/postgresql/data

  things-redis:
    image: redis:5.0-alpine
    container_name: mainflux-things-redis
    restart: on-failure
    networks:
      - mainflux-base-net
    volumes:
      - mainflux-things-redis-volume:/data

  things:
    image: mainflux/things:latest
    container_name: mainflux-things
    depends_on:
      - things-db
      - users
    restart: on-failure
    environment:
      MF_THINGS_LOG_LEVEL: ${MF_THINGS_LOG_LEVEL}
      MF_THINGS_DB_HOST: things-db
      MF_THINGS_DB_PORT: ${MF_THINGS_DB_PORT}
      MF_THINGS_DB_USER: ${MF_THINGS_DB_USER}
      MF_THINGS_DB_PASS: ${MF_THINGS_DB_PASS}
      MF_THINGS_DB: ${MF_THINGS_DB}
      MF_THINGS_CACHE_URL: things-redis:${MF_REDIS_TCP_PORT}
      MF_THINGS_ES_URL: es-redis:${MF_REDIS_TCP_PORT}
      MF_THINGS_HTTP_PORT: ${MF_THINGS_HTTP_PORT}
      MF_THINGS_AUTH_HTTP_PORT: ${MF_THINGS_AUTH_HTTP_PORT}
      MF_THINGS_AUTH_GRPC_PORT: ${MF_THINGS_AUTH_GRPC_PORT}
      MF_USERS_URL: users:${MF_USERS_GRPC_PORT}
      MF_THINGS_SECRET: ${MF_THINGS_SECRET}
      MF_JAEGER_URL: ${MF_JAEGER_URL}
    ports:
      - ${MF_THINGS_HTTP_PORT}:${MF_THINGS_HTTP_PORT}
      - ${MF_THINGS_AUTH_HTTP_PORT}:${MF_THINGS_AUTH_HTTP_PORT}
      - ${MF_THINGS_AUTH_GRPC_PORT}:${MF_THINGS_AUTH_GRPC_PORT}
    networks:
      - mainflux-base-net

  jaeger:
    image: jaegertracing/all-in-one:1.13
    container_name: mainflux-jaeger
    ports:
      - ${MF_JAEGER_PORT}:${MF_JAEGER_PORT}/udp
      - ${MF_JAEGER_FRONTEND}:${MF_JAEGER_FRONTEND}
      - ${MF_JAEGER_COLLECTOR}:${MF_JAEGER_COLLECTOR}
      - ${MF_JAEGER_CONFIGS}:${MF_JAEGER_CONFIGS}
    networks:
      - mainflux-base-net

  normalizer:
    image: mainflux/normalizer:latest
    container_name: mainflux-normalizer
    restart: on-failure
    depends_on:
      - nats
    environment:
      MF_NORMALIZER_LOG_LEVEL: ${MF_NORMALIZER_LOG_LEVEL}
      MF_NATS_URL: ${MF_NATS_URL}
      MF_NORMALIZER_PORT: ${MF_NORMALIZER_PORT}
    ports:
      - ${MF_NORMALIZER_PORT}:${MF_NORMALIZER_PORT}
    networks:
      - mainflux-base-net

  ws-adapter:
    image: mainflux/ws:latest
    container_name: mainflux-ws
    depends_on:
      - things
      - nats
    restart: on-failure
    environment:
      MF_WS_ADAPTER_LOG_LEVEL: ${MF_WS_ADAPTER_LOG_LEVEL}
      MF_WS_ADAPTER_PORT: ${MF_WS_ADAPTER_PORT}
      MF_NATS_URL: ${MF_NATS_URL}
      MF_THINGS_URL: things:${MF_THINGS_AUTH_GRPC_PORT}
      MF_JAEGER_URL: ${MF_JAEGER_URL}
    ports:
      - ${MF_WS_ADAPTER_PORT}:${MF_WS_ADAPTER_PORT}
    networks:
      - mainflux-base-net

  http-adapter:
    image: mainflux/http:latest
    container_name: mainflux-http
    depends_on:
      - things
      - nats
    restart: on-failure
    environment:
      MF_HTTP_ADAPTER_LOG_LEVEL: debug
      MF_HTTP_ADAPTER_PORT: ${MF_HTTP_ADAPTER_PORT}
      MF_NATS_URL: ${MF_NATS_URL}
      MF_THINGS_URL: things:${MF_THINGS_AUTH_GRPC_PORT}
      MF_JAEGER_URL: ${MF_JAEGER_URL}
    ports:
      - ${MF_HTTP_ADAPTER_PORT}:${MF_HTTP_ADAPTER_PORT}
    networks:
      - mainflux-base-net

  es-redis:
    image: redis:5.0-alpine
    container_name: mainflux-es-redis
    restart: on-failure
    networks:
      - mainflux-base-net
    volumes:
      - mainflux-es-redis-volume:/data

  coap-adapter:
    image: mainflux/coap:latest
    container_name: mainflux-coap
    depends_on:
      - things
      - nats
    restart: on-failure
    environment:
      MF_COAP_ADAPTER_LOG_LEVEL: ${MF_COAP_ADAPTER_LOG_LEVEL}
      MF_COAP_ADAPTER_PORT: ${MF_COAP_ADAPTER_PORT}
      MF_NATS_URL: ${MF_NATS_URL}
      MF_THINGS_URL: things:${MF_THINGS_AUTH_GRPC_PORT}
      MF_JAEGER_URL: ${MF_JAEGER_URL}
    ports:
      - ${MF_COAP_ADAPTER_PORT}:${MF_COAP_ADAPTER_PORT}/udp
      - ${MF_COAP_ADAPTER_PORT}:${MF_COAP_ADAPTER_PORT}/tcp
    networks:
      - mainflux-base-net

  ui:
    image: mainflux/ui:latest
    container_name: mainflux-ui
    restart: on-failure
    ports:
      - ${MF_UI_PORT}:${MF_UI_PORT}
    networks:
      - mainflux-base-net
    environment:
      MF_UI_PORT: ${MF_UI_PORT}<|MERGE_RESOLUTION|>--- conflicted
+++ resolved
@@ -82,18 +82,6 @@
       MF_USERS_GRPC_PORT: ${MF_USERS_GRPC_PORT}
       MF_USERS_SECRET: ${MF_USERS_SECRET}
       MF_JAEGER_URL: ${MF_JAEGER_URL}
-<<<<<<< HEAD
-      MF_MAIL_DRIVER: ${MF_MAIL_DRIVER}
-      MF_MAIL_HOST: ${MF_MAIL_HOST}
-      MF_MAIL_PORT: ${MF_MAIL_PORT}
-      MF_MAIL_USERNAME: ${MF_MAIL_USERNAME}
-      MF_MAIL_PASSWORD: ${MF_MAIL_PASSWORD}
-      MF_MAIL_FROM_ADDRESS: ${MF_MAIL_FROM_ADDRESS}
-      MF_MAIL_FROM_NAME: ${MF_MAIL_FROM_NAME}
-      MF_TOKEN_SECRET: ${MF_TOKEN_SECRET}
-      MF_TOKEN_DURATION: ${MF_TOKEN_DURATION}
-      MF_TOKEN_DEBUG_LEVEL: ${MF_TOKEN_DEBUG_LEVEL}
-=======
       MF_EMAIL_DRIVER: ${MF_EMAIL_DRIVER}
       MF_EMAIL_HOST: ${MF_EMAIL_HOST}
       MF_EMAIL_PORT: ${MF_EMAIL_PORT}
@@ -105,7 +93,6 @@
       MF_TOKEN_DURATION: ${MF_TOKEN_DURATION}
       MF_TOKEN_DEBUG_LEVEL: ${MF_TOKEN_DEBUG_LEVEL}
       MF_TOKEN_RESET_ENDPOINT: ${MF_TOKEN_RESET_ENDPOINT}
->>>>>>> 834e490c
     ports:
       - ${MF_USERS_HTTP_PORT}:${MF_USERS_HTTP_PORT}
     networks:
