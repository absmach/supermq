--- conflicted
+++ resolved
@@ -89,24 +89,6 @@
             proxy_pass http://clients:${MF_CLIENTS_HTTP_PORT};
         }
 
-<<<<<<< HEAD
-        # Proxy pass to clients service
-        location ~ ^/(clients) {
-            include snippets/proxy-headers.conf;
-            proxy_pass http://clients:${MF_CLIENTS_HTTP_PORT};
-        }
-
-        location ^~ /clients/groups {
-            include snippets/proxy-headers.conf;
-            proxy_pass http://clients:${MF_CLIENTS_HTTP_PORT}/groups;
-        }
-
-        location ^~ /clients/policies {
-            include snippets/proxy-headers.conf;
-            proxy_pass http://clients:${MF_CLIENTS_HTTP_PORT}/policies;
-        }
-=======
->>>>>>> 15263c42
         
         location /health {
             include snippets/proxy-headers.conf;
