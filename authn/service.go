--- conflicted
+++ resolved
@@ -7,12 +7,8 @@
 	"context"
 	"time"
 
-<<<<<<< HEAD
 	"github.com/mainflux/mainflux"
-	"github.com/mainflux/mainflux/errors"
-=======
 	"github.com/mainflux/mainflux/pkg/errors"
->>>>>>> ea3a891c
 )
 
 const (
