--- conflicted
+++ resolved
@@ -4,11 +4,7 @@
 ## SPDX-License-Identifier: Apache-2.0
 
 BUILD_DIR = build
-<<<<<<< HEAD
-SERVICES = users things http normalizer ws coap lora influxdb-writer influxdb-reader mongodb-writer mongodb-reader cassandra-writer cassandra-reader postgres-reader cli bootstrap
-=======
-SERVICES = users things http normalizer ws coap lora influxdb-writer influxdb-reader mongodb-writer mongodb-reader cassandra-writer cassandra-reader postgres-writer cli bootstrap
->>>>>>> 886c8b24
+SERVICES = users things http normalizer ws coap lora influxdb-writer influxdb-reader mongodb-writer mongodb-reader cassandra-writer cassandra-reader postgres-writer postgres-reader cli bootstrap
 DOCKERS = $(addprefix docker_,$(SERVICES))
 DOCKERS_DEV = $(addprefix docker_dev_,$(SERVICES))
 CGO_ENABLED ?= 0
