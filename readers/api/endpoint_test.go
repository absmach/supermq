// Copyright (c) Mainflux
// SPDX-License-Identifier: Apache-2.0

package api_test

import (
	"encoding/json"
	"fmt"
	"io"
	"net/http"
	"net/http/httptest"
	"testing"
	"time"

	"github.com/mainflux/mainflux"
	"github.com/mainflux/mainflux/logger"
	"github.com/mainflux/mainflux/pkg/transformers/senml"
	"github.com/mainflux/mainflux/pkg/uuid"
	"github.com/mainflux/mainflux/readers"
	"github.com/mainflux/mainflux/readers/api"
	"github.com/mainflux/mainflux/readers/mocks"
	authmocks "github.com/mainflux/mainflux/users/mocks"
	"github.com/stretchr/testify/assert"
	"github.com/stretchr/testify/require"
)

const (
	svcName       = "test-service"
	thingToken    = "1"
	userToken     = "token"
	email         = "user@example.com"
	invalid       = "invalid"
	numOfMessages = 100
	valueFields   = 5
	subtopic      = "topic"
	mqttProt      = "mqtt"
	httpProt      = "http"
	msgName       = "temperature"
)

var (
	v   float64 = 5
	vs          = "value"
	vb          = true
	vd          = "dataValue"
	sum float64 = 42

	idProvider = uuid.New()
)

<<<<<<< HEAD
func newServer(repo readers.MessageRepository, tc mainflux.ThingsServiceClient) *httptest.Server {
	logger := logger.NewMock()
	mux := api.MakeHandler(repo, tc, svcName, logger)
=======
func newServer(repo readers.MessageRepository, tc mainflux.ThingsServiceClient, ac mainflux.AuthServiceClient) *httptest.Server {
	mux := api.MakeHandler(repo, tc, ac, svcName)
>>>>>>> 655ac838
	return httptest.NewServer(mux)
}

type testRequest struct {
	client *http.Client
	method string
	url    string
	token  string
	body   io.Reader
}

func (tr testRequest) make() (*http.Response, error) {
	req, err := http.NewRequest(tr.method, tr.url, nil)
	if err != nil {
		return nil, err
	}
	if tr.token != "" {
		req.Header.Set("Authorization", tr.token)
	}

	return tr.client.Do(req)
}

func TestReadAll(t *testing.T) {
	chanID, err := idProvider.ID()
	require.Nil(t, err, fmt.Sprintf("got unexpected error: %s", err))
	pubID, err := idProvider.ID()
	require.Nil(t, err, fmt.Sprintf("got unexpected error: %s", err))
	pubID2, err := idProvider.ID()
	require.Nil(t, err, fmt.Sprintf("got unexpected error: %s", err))

	now := time.Now().Unix()

	var messages []senml.Message
	var queryMsgs []senml.Message
	var valueMsgs []senml.Message
	var boolMsgs []senml.Message
	var stringMsgs []senml.Message
	var dataMsgs []senml.Message

	for i := 0; i < numOfMessages; i++ {
		// Mix possible values as well as value sum.
		msg := senml.Message{
			Channel:   chanID,
			Publisher: pubID,
			Protocol:  mqttProt,
			Time:      float64(now - int64(i)),
			Name:      "name",
		}

		count := i % valueFields
		switch count {
		case 0:
			msg.Value = &v
			valueMsgs = append(valueMsgs, msg)
		case 1:
			msg.BoolValue = &vb
			boolMsgs = append(boolMsgs, msg)
		case 2:
			msg.StringValue = &vs
			stringMsgs = append(stringMsgs, msg)
		case 3:
			msg.DataValue = &vd
			dataMsgs = append(dataMsgs, msg)
		case 4:
			msg.Sum = &sum
			msg.Subtopic = subtopic
			msg.Protocol = httpProt
			msg.Publisher = pubID2
			msg.Name = msgName
			queryMsgs = append(queryMsgs, msg)
		}

		messages = append(messages, msg)
	}

	thSvc := mocks.NewThingsService(map[string]string{email: chanID})
	mockAuthzDB := map[string][]authmocks.SubjectSet{}
	mockAuthzDB[email] = append(mockAuthzDB[email], authmocks.SubjectSet{Object: "authorities", Relation: "member"})
	usrSvc := authmocks.NewAuthService(map[string]string{userToken: email}, mockAuthzDB)

	repo := mocks.NewMessageRepository(chanID, fromSenml(messages))
	ts := newServer(repo, thSvc, usrSvc)
	defer ts.Close()

	cases := []struct {
		desc   string
		req    string
		url    string
		token  string
		status int
		res    pageRes
	}{
		{
			desc:   "read page with valid offset and limit",
			url:    fmt.Sprintf("%s/channels/%s/messages?offset=0&limit=10", ts.URL, chanID),
			token:  fmt.Sprintf("Thing %s", thingToken),
			status: http.StatusOK,
			res: pageRes{
				Total:    uint64(len(messages)),
				Messages: messages[0:10],
			},
		},
		{
			desc:   "read page with valid offset and limit as user",
			url:    fmt.Sprintf("%s/channels/%s/messages?offset=0&limit=10", ts.URL, chanID),
			token:  fmt.Sprintf("Bearer %s", userToken),
			status: http.StatusOK,
			res: pageRes{
				Total:    uint64(len(messages)),
				Messages: messages[0:10],
			},
		},
		{
			desc:   "read page with negative offset as thing",
			url:    fmt.Sprintf("%s/channels/%s/messages?offset=-1&limit=10", ts.URL, chanID),
			token:  fmt.Sprintf("Thing %s", thingToken),
			status: http.StatusBadRequest,
		},
		{
			desc:   "read page with negative limit as thing",
			url:    fmt.Sprintf("%s/channels/%s/messages?offset=0&limit=-10", ts.URL, chanID),
			token:  fmt.Sprintf("Thing %s", thingToken),
			status: http.StatusBadRequest,
		},
		{
			desc:   "read page with zero limit as thing",
			url:    fmt.Sprintf("%s/channels/%s/messages?offset=0&limit=0", ts.URL, chanID),
			token:  fmt.Sprintf("Thing %s", thingToken),
			status: http.StatusBadRequest,
		},
		{
			desc:   "read page with non-integer offset as thing",
			url:    fmt.Sprintf("%s/channels/%s/messages?offset=abc&limit=10", ts.URL, chanID),
			token:  fmt.Sprintf("Thing %s", thingToken),
			status: http.StatusBadRequest,
		},
		{
			desc:   "read page with non-integer limit as thing",
			url:    fmt.Sprintf("%s/channels/%s/messages?offset=0&limit=abc", ts.URL, chanID),
			token:  fmt.Sprintf("Thing %s", thingToken),
			status: http.StatusBadRequest,
		},
		{
			desc:   "read page with invalid channel id as thing",
			url:    fmt.Sprintf("%s/channels//messages?offset=0&limit=10", ts.URL),
			token:  fmt.Sprintf("Thing %s", thingToken),
			status: http.StatusBadRequest,
		},
		{
			desc:   "read page with invalid token as thing",
			url:    fmt.Sprintf("%s/channels/%s/messages?offset=0&limit=10", ts.URL, chanID),
			token:  fmt.Sprintf("Thing %s", invalid),
			status: http.StatusUnauthorized,
		},
		{
			desc:   "read page with multiple offset as thing",
			url:    fmt.Sprintf("%s/channels/%s/messages?offset=0&offset=1&limit=10", ts.URL, chanID),
			token:  fmt.Sprintf("Thing %s", thingToken),
			status: http.StatusBadRequest,
		},
		{
			desc:   "read page with multiple limit as thing",
			url:    fmt.Sprintf("%s/channels/%s/messages?offset=0&limit=20&limit=10", ts.URL, chanID),
			token:  fmt.Sprintf("Thing %s", thingToken),
			status: http.StatusBadRequest,
		},
		{
			desc:   "read page with empty token as thing",
			url:    fmt.Sprintf("%s/channels/%s/messages?offset=0&limit=10", ts.URL, chanID),
			token:  "",
			status: http.StatusUnauthorized,
		},
		{
			desc:   "read page with default offset as thing",
			url:    fmt.Sprintf("%s/channels/%s/messages?limit=10", ts.URL, chanID),
			token:  fmt.Sprintf("Thing %s", thingToken),
			status: http.StatusOK,
			res: pageRes{
				Total:    uint64(len(messages)),
				Messages: messages[0:10],
			},
		},
		{
			desc:   "read page with default limit as thing",
			url:    fmt.Sprintf("%s/channels/%s/messages?offset=0", ts.URL, chanID),
			token:  fmt.Sprintf("Thing %s", thingToken),
			status: http.StatusOK,
			res: pageRes{
				Total:    uint64(len(messages)),
				Messages: messages[0:10],
			},
		},
		{
			desc:   "read page with senml format as thing",
			url:    fmt.Sprintf("%s/channels/%s/messages?format=messages", ts.URL, chanID),
			token:  fmt.Sprintf("Thing %s", thingToken),
			status: http.StatusOK,
			res: pageRes{
				Total:    uint64(len(messages)),
				Messages: messages[0:10],
			},
		},
		{
			desc:   "read page with subtopic as thing",
			url:    fmt.Sprintf("%s/channels/%s/messages?subtopic=%s&protocol=%s", ts.URL, chanID, subtopic, httpProt),
			token:  fmt.Sprintf("Thing %s", thingToken),
			status: http.StatusOK,
			res: pageRes{
				Total:    uint64(len(queryMsgs)),
				Messages: queryMsgs[0:10],
			},
		},
		{
			desc:   "read page with subtopic and protocol as thing",
			url:    fmt.Sprintf("%s/channels/%s/messages?subtopic=%s&protocol=%s", ts.URL, chanID, subtopic, httpProt),
			token:  fmt.Sprintf("Thing %s", thingToken),
			status: http.StatusOK,
			res: pageRes{
				Total:    uint64(len(queryMsgs)),
				Messages: queryMsgs[0:10],
			},
		},
		{
			desc:   "read page with publisher as thing",
			url:    fmt.Sprintf("%s/channels/%s/messages?publisher=%s", ts.URL, chanID, pubID2),
			token:  fmt.Sprintf("Thing %s", thingToken),
			status: http.StatusOK,
			res: pageRes{
				Total:    uint64(len(queryMsgs)),
				Messages: queryMsgs[0:10],
			},
		},
		{
			desc:   "read page with protocol as thing",
			url:    fmt.Sprintf("%s/channels/%s/messages?protocol=http", ts.URL, chanID),
			token:  fmt.Sprintf("Thing %s", thingToken),
			status: http.StatusOK,
			res: pageRes{
				Total:    uint64(len(queryMsgs)),
				Messages: queryMsgs[0:10],
			},
		},
		{
			desc:   "read page with name as thing",
			url:    fmt.Sprintf("%s/channels/%s/messages?name=%s", ts.URL, chanID, msgName),
			token:  fmt.Sprintf("Thing %s", thingToken),
			status: http.StatusOK,
			res: pageRes{
				Total:    uint64(len(queryMsgs)),
				Messages: queryMsgs[0:10],
			},
		},
		{
			desc:   "read page with value as thing",
			url:    fmt.Sprintf("%s/channels/%s/messages?v=%f", ts.URL, chanID, v),
			token:  fmt.Sprintf("Thing %s", thingToken),
			status: http.StatusOK,
			res: pageRes{
				Total:    uint64(len(valueMsgs)),
				Messages: valueMsgs[0:10],
			},
		},
		{
			desc:   "read page with value and equal comparator as thing",
			url:    fmt.Sprintf("%s/channels/%s/messages?v=%f&comparator=%s", ts.URL, chanID, v, readers.EqualKey),
			token:  fmt.Sprintf("Thing %s", thingToken),
			status: http.StatusOK,
			res: pageRes{
				Total:    uint64(len(valueMsgs)),
				Messages: valueMsgs[0:10],
			},
		},
		{
			desc:   "read page with value and lower-than comparator as thing",
			url:    fmt.Sprintf("%s/channels/%s/messages?v=%f&comparator=%s", ts.URL, chanID, v+1, readers.LowerThanKey),
			token:  fmt.Sprintf("Thing %s", thingToken),
			status: http.StatusOK,
			res: pageRes{
				Total:    uint64(len(valueMsgs)),
				Messages: valueMsgs[0:10],
			},
		},
		{
			desc:   "read page with value and lower-than-or-equal comparator as thing",
			url:    fmt.Sprintf("%s/channels/%s/messages?v=%f&comparator=%s", ts.URL, chanID, v+1, readers.LowerThanEqualKey),
			token:  fmt.Sprintf("Thing %s", thingToken),
			status: http.StatusOK,
			res: pageRes{
				Total:    uint64(len(valueMsgs)),
				Messages: valueMsgs[0:10],
			},
		},
		{
			desc:   "read page with value and greater-than comparator as thing",
			url:    fmt.Sprintf("%s/channels/%s/messages?v=%f&comparator=%s", ts.URL, chanID, v-1, readers.GreaterThanKey),
			token:  fmt.Sprintf("Thing %s", thingToken),
			status: http.StatusOK,
			res: pageRes{
				Total:    uint64(len(valueMsgs)),
				Messages: valueMsgs[0:10],
			},
		},
		{
			desc:   "read page with value and greater-than-or-equal comparator as thing",
			url:    fmt.Sprintf("%s/channels/%s/messages?v=%f&comparator=%s", ts.URL, chanID, v-1, readers.GreaterThanEqualKey),
			token:  fmt.Sprintf("Thing %s", thingToken),
			status: http.StatusOK,
			res: pageRes{
				Total:    uint64(len(valueMsgs)),
				Messages: valueMsgs[0:10],
			},
		},
		{
			desc:   "read page with non-float value as thing",
			url:    fmt.Sprintf("%s/channels/%s/messages?v=ab01", ts.URL, chanID),
			token:  fmt.Sprintf("Thing %s", thingToken),
			status: http.StatusBadRequest,
		},
		{
			desc:   "read page with value and wrong comparator as thing",
			url:    fmt.Sprintf("%s/channels/%s/messages?v=%f&comparator=wrong", ts.URL, chanID, v-1),
			token:  fmt.Sprintf("Thing %s", thingToken),
			status: http.StatusBadRequest,
		},
		{
			desc:   "read page with boolean value as thing",
			url:    fmt.Sprintf("%s/channels/%s/messages?vb=true", ts.URL, chanID),
			token:  fmt.Sprintf("Thing %s", thingToken),
			status: http.StatusOK,
			res: pageRes{
				Total:    uint64(len(boolMsgs)),
				Messages: boolMsgs[0:10],
			},
		},
		{
			desc:   "read page with non-boolean value as thing",
			url:    fmt.Sprintf("%s/channels/%s/messages?vb=yes", ts.URL, chanID),
			token:  fmt.Sprintf("Thing %s", thingToken),
			status: http.StatusBadRequest,
		},
		{
			desc:   "read page with string value as thing",
			url:    fmt.Sprintf("%s/channels/%s/messages?vs=%s", ts.URL, chanID, vs),
			token:  fmt.Sprintf("Thing %s", thingToken),
			status: http.StatusOK,
			res: pageRes{
				Total:    uint64(len(stringMsgs)),
				Messages: stringMsgs[0:10],
			},
		},
		{
			desc:   "read page with data value as thing",
			url:    fmt.Sprintf("%s/channels/%s/messages?vd=%s", ts.URL, chanID, vd),
			token:  fmt.Sprintf("Thing %s", thingToken),
			status: http.StatusOK,
			res: pageRes{
				Total:    uint64(len(dataMsgs)),
				Messages: dataMsgs[0:10],
			},
		},
		{
			desc:   "read page with non-float from as thing",
			url:    fmt.Sprintf("%s/channels/%s/messages?from=ABCD", ts.URL, chanID),
			token:  fmt.Sprintf("Thing %s", thingToken),
			status: http.StatusBadRequest,
		},

		{
			desc:   "read page with non-float to as thing",
			url:    fmt.Sprintf("%s/channels/%s/messages?to=ABCD", ts.URL, chanID),
			token:  fmt.Sprintf("Thing %s", thingToken),
			status: http.StatusBadRequest,
		},
		{
			desc:   "read page with from/to as thing",
			url:    fmt.Sprintf("%s/channels/%s/messages?from=%f&to=%f", ts.URL, chanID, messages[19].Time, messages[4].Time),
			token:  fmt.Sprintf("Thing %s", thingToken),
			status: http.StatusOK,
			res: pageRes{
				Total:    uint64(len(messages[5:20])),
				Messages: messages[5:15],
			},
		},
		{
			desc:   "read page with valid offset and limit as user",
			url:    fmt.Sprintf("%s/channels/%s/messages?offset=0&limit=10", ts.URL, chanID),
			token:  fmt.Sprintf("Bearer %s", userToken),
			status: http.StatusOK,
			res: pageRes{
				Total:    uint64(len(messages)),
				Messages: messages[0:10],
			},
		},
		{
			desc:   "read page with negative offset as user",
			url:    fmt.Sprintf("%s/channels/%s/messages?offset=-1&limit=10", ts.URL, chanID),
			token:  fmt.Sprintf("Bearer %s", userToken),
			status: http.StatusBadRequest,
		},
		{
			desc:   "read page with negative limit as user",
			url:    fmt.Sprintf("%s/channels/%s/messages?offset=0&limit=-10", ts.URL, chanID),
			token:  fmt.Sprintf("Bearer %s", userToken),
			status: http.StatusBadRequest,
		},
		{
			desc:   "read page with zero limit as user",
			url:    fmt.Sprintf("%s/channels/%s/messages?offset=0&limit=0", ts.URL, chanID),
			token:  fmt.Sprintf("Bearer %s", userToken),
			status: http.StatusBadRequest,
		},
		{
			desc:   "read page with non-integer offset as user",
			url:    fmt.Sprintf("%s/channels/%s/messages?offset=abc&limit=10", ts.URL, chanID),
			token:  fmt.Sprintf("Bearer %s", userToken),
			status: http.StatusBadRequest,
		},
		{
			desc:   "read page with non-integer limit as user",
			url:    fmt.Sprintf("%s/channels/%s/messages?offset=0&limit=abc", ts.URL, chanID),
			token:  fmt.Sprintf("Bearer %s", userToken),
			status: http.StatusBadRequest,
		},
		{
			desc:   "read page with invalid channel id as user",
			url:    fmt.Sprintf("%s/channels//messages?offset=0&limit=10", ts.URL),
			token:  fmt.Sprintf("Bearer %s", userToken),
			status: http.StatusBadRequest,
		},
		{
			desc:   "read page with invalid token as user",
			url:    fmt.Sprintf("%s/channels/%s/messages?offset=0&limit=10", ts.URL, chanID),
			token:  fmt.Sprintf("Bearer %s", invalid),
			status: http.StatusUnauthorized,
		},
		{
			desc:   "read page with multiple offset as user",
			url:    fmt.Sprintf("%s/channels/%s/messages?offset=0&offset=1&limit=10", ts.URL, chanID),
			token:  fmt.Sprintf("Bearer %s", userToken),
			status: http.StatusBadRequest,
		},
		{
			desc:   "read page with multiple limit as user",
			url:    fmt.Sprintf("%s/channels/%s/messages?offset=0&limit=20&limit=10", ts.URL, chanID),
			token:  fmt.Sprintf("Bearer %s", userToken),
			status: http.StatusBadRequest,
		},
		{
			desc:   "read page with empty token as user",
			url:    fmt.Sprintf("%s/channels/%s/messages?offset=0&limit=10", ts.URL, chanID),
			token:  "",
			status: http.StatusUnauthorized,
		},
		{
			desc:   "read page with default offset as user",
			url:    fmt.Sprintf("%s/channels/%s/messages?limit=10", ts.URL, chanID),
			token:  fmt.Sprintf("Bearer %s", userToken),
			status: http.StatusOK,
			res: pageRes{
				Total:    uint64(len(messages)),
				Messages: messages[0:10],
			},
		},
		{
			desc:   "read page with default limit as user",
			url:    fmt.Sprintf("%s/channels/%s/messages?offset=0", ts.URL, chanID),
			token:  fmt.Sprintf("Bearer %s", userToken),
			status: http.StatusOK,
			res: pageRes{
				Total:    uint64(len(messages)),
				Messages: messages[0:10],
			},
		},
		{
			desc:   "read page with senml format as user",
			url:    fmt.Sprintf("%s/channels/%s/messages?format=messages", ts.URL, chanID),
			token:  fmt.Sprintf("Bearer %s", userToken),
			status: http.StatusOK,
			res: pageRes{
				Total:    uint64(len(messages)),
				Messages: messages[0:10],
			},
		},
		{
			desc:   "read page with subtopic as user",
			url:    fmt.Sprintf("%s/channels/%s/messages?subtopic=%s&protocol=%s", ts.URL, chanID, subtopic, httpProt),
			token:  fmt.Sprintf("Bearer %s", userToken),
			status: http.StatusOK,
			res: pageRes{
				Total:    uint64(len(queryMsgs)),
				Messages: queryMsgs[0:10],
			},
		},
		{
			desc:   "read page with subtopic and protocol as user",
			url:    fmt.Sprintf("%s/channels/%s/messages?subtopic=%s&protocol=%s", ts.URL, chanID, subtopic, httpProt),
			token:  fmt.Sprintf("Bearer %s", userToken),
			status: http.StatusOK,
			res: pageRes{
				Total:    uint64(len(queryMsgs)),
				Messages: queryMsgs[0:10],
			},
		},
		{
			desc:   "read page with publisher as user",
			url:    fmt.Sprintf("%s/channels/%s/messages?publisher=%s", ts.URL, chanID, pubID2),
			token:  fmt.Sprintf("Bearer %s", userToken),
			status: http.StatusOK,
			res: pageRes{
				Total:    uint64(len(queryMsgs)),
				Messages: queryMsgs[0:10],
			},
		},
		{
			desc:   "read page with protocol as user",
			url:    fmt.Sprintf("%s/channels/%s/messages?protocol=http", ts.URL, chanID),
			token:  fmt.Sprintf("Bearer %s", userToken),
			status: http.StatusOK,
			res: pageRes{
				Total:    uint64(len(queryMsgs)),
				Messages: queryMsgs[0:10],
			},
		},
		{
			desc:   "read page with name as user",
			url:    fmt.Sprintf("%s/channels/%s/messages?name=%s", ts.URL, chanID, msgName),
			token:  fmt.Sprintf("Bearer %s", userToken),
			status: http.StatusOK,
			res: pageRes{
				Total:    uint64(len(queryMsgs)),
				Messages: queryMsgs[0:10],
			},
		},
		{
			desc:   "read page with value as user",
			url:    fmt.Sprintf("%s/channels/%s/messages?v=%f", ts.URL, chanID, v),
			token:  fmt.Sprintf("Bearer %s", userToken),
			status: http.StatusOK,
			res: pageRes{
				Total:    uint64(len(valueMsgs)),
				Messages: valueMsgs[0:10],
			},
		},
		{
			desc:   "read page with value and equal comparator as user",
			url:    fmt.Sprintf("%s/channels/%s/messages?v=%f&comparator=%s", ts.URL, chanID, v, readers.EqualKey),
			token:  fmt.Sprintf("Bearer %s", userToken),
			status: http.StatusOK,
			res: pageRes{
				Total:    uint64(len(valueMsgs)),
				Messages: valueMsgs[0:10],
			},
		},
		{
			desc:   "read page with value and lower-than comparator as user",
			url:    fmt.Sprintf("%s/channels/%s/messages?v=%f&comparator=%s", ts.URL, chanID, v+1, readers.LowerThanKey),
			token:  fmt.Sprintf("Bearer %s", userToken),
			status: http.StatusOK,
			res: pageRes{
				Total:    uint64(len(valueMsgs)),
				Messages: valueMsgs[0:10],
			},
		},
		{
			desc:   "read page with value and lower-than-or-equal comparator as user",
			url:    fmt.Sprintf("%s/channels/%s/messages?v=%f&comparator=%s", ts.URL, chanID, v+1, readers.LowerThanEqualKey),
			token:  fmt.Sprintf("Bearer %s", userToken),
			status: http.StatusOK,
			res: pageRes{
				Total:    uint64(len(valueMsgs)),
				Messages: valueMsgs[0:10],
			},
		},
		{
			desc:   "read page with value and greater-than comparator as user",
			url:    fmt.Sprintf("%s/channels/%s/messages?v=%f&comparator=%s", ts.URL, chanID, v-1, readers.GreaterThanKey),
			token:  fmt.Sprintf("Bearer %s", userToken),
			status: http.StatusOK,
			res: pageRes{
				Total:    uint64(len(valueMsgs)),
				Messages: valueMsgs[0:10],
			},
		},
		{
			desc:   "read page with value and greater-than-or-equal comparator as user",
			url:    fmt.Sprintf("%s/channels/%s/messages?v=%f&comparator=%s", ts.URL, chanID, v-1, readers.GreaterThanEqualKey),
			token:  fmt.Sprintf("Bearer %s", userToken),
			status: http.StatusOK,
			res: pageRes{
				Total:    uint64(len(valueMsgs)),
				Messages: valueMsgs[0:10],
			},
		},
		{
			desc:   "read page with non-float value as user",
			url:    fmt.Sprintf("%s/channels/%s/messages?v=ab01", ts.URL, chanID),
			token:  fmt.Sprintf("Bearer %s", userToken),
			status: http.StatusBadRequest,
		},
		{
			desc:   "read page with value and wrong comparator as user",
			url:    fmt.Sprintf("%s/channels/%s/messages?v=%f&comparator=wrong", ts.URL, chanID, v-1),
			token:  fmt.Sprintf("Bearer %s", userToken),
			status: http.StatusBadRequest,
		},
		{
			desc:   "read page with boolean value as user",
			url:    fmt.Sprintf("%s/channels/%s/messages?vb=true", ts.URL, chanID),
			token:  fmt.Sprintf("Bearer %s", userToken),
			status: http.StatusOK,
			res: pageRes{
				Total:    uint64(len(boolMsgs)),
				Messages: boolMsgs[0:10],
			},
		},
		{
			desc:   "read page with non-boolean value as user",
			url:    fmt.Sprintf("%s/channels/%s/messages?vb=yes", ts.URL, chanID),
			token:  fmt.Sprintf("Bearer %s", userToken),
			status: http.StatusBadRequest,
		},
		{
			desc:   "read page with string value as user",
			url:    fmt.Sprintf("%s/channels/%s/messages?vs=%s", ts.URL, chanID, vs),
			token:  fmt.Sprintf("Bearer %s", userToken),
			status: http.StatusOK,
			res: pageRes{
				Total:    uint64(len(stringMsgs)),
				Messages: stringMsgs[0:10],
			},
		},
		{
			desc:   "read page with data value as user",
			url:    fmt.Sprintf("%s/channels/%s/messages?vd=%s", ts.URL, chanID, vd),
			token:  fmt.Sprintf("Bearer %s", userToken),
			status: http.StatusOK,
			res: pageRes{
				Total:    uint64(len(dataMsgs)),
				Messages: dataMsgs[0:10],
			},
		},
		{
			desc:   "read page with non-float from as user",
			url:    fmt.Sprintf("%s/channels/%s/messages?from=ABCD", ts.URL, chanID),
			token:  fmt.Sprintf("Bearer %s", userToken),
			status: http.StatusBadRequest,
		},

		{
			desc:   "read page with non-float to as user",
			url:    fmt.Sprintf("%s/channels/%s/messages?to=ABCD", ts.URL, chanID),
			token:  fmt.Sprintf("Bearer %s", userToken),
			status: http.StatusBadRequest,
		},
		{
			desc:   "read page with from/to as user",
			url:    fmt.Sprintf("%s/channels/%s/messages?from=%f&to=%f", ts.URL, chanID, messages[19].Time, messages[4].Time),
			token:  fmt.Sprintf("Bearer %s", userToken),
			status: http.StatusOK,
			res: pageRes{
				Total:    uint64(len(messages[5:20])),
				Messages: messages[5:15],
			},
		},
	}

	for _, tc := range cases {
		req := testRequest{
			client: ts.Client(),
			method: http.MethodGet,
			url:    tc.url,
			token:  tc.token,
		}
		res, err := req.make()
		assert.Nil(t, err, fmt.Sprintf("%s: unexpected error %s", tc.desc, err))

		var page pageRes
		json.NewDecoder(res.Body).Decode(&page)
		assert.Nil(t, err, fmt.Sprintf("%s: unexpected error %s", tc.desc, err))
		assert.Equal(t, tc.status, res.StatusCode, fmt.Sprintf("%s: expected %d got %d", tc.desc, tc.status, res.StatusCode))
		assert.Equal(t, tc.res.Total, page.Total, fmt.Sprintf("%s: expected %d got %d", tc.desc, tc.res.Total, page.Total))
		assert.ElementsMatch(t, tc.res.Messages, page.Messages, fmt.Sprintf("%s: expected body %v got %v", tc.desc, tc.res.Messages, page.Messages))
	}
}

type pageRes struct {
	readers.PageMetadata
	Total    uint64          `json:"total"`
	Messages []senml.Message `json:"messages,omitempty"`
}

func fromSenml(in []senml.Message) []readers.Message {
	var ret []readers.Message
	for _, m := range in {
		ret = append(ret, m)
	}
	return ret
}<|MERGE_RESOLUTION|>--- conflicted
+++ resolved
@@ -48,14 +48,9 @@
 	idProvider = uuid.New()
 )
 
-<<<<<<< HEAD
-func newServer(repo readers.MessageRepository, tc mainflux.ThingsServiceClient) *httptest.Server {
+func newServer(repo readers.MessageRepository, tc mainflux.ThingsServiceClient, ac mainflux.AuthServiceClient) *httptest.Server {
 	logger := logger.NewMock()
-	mux := api.MakeHandler(repo, tc, svcName, logger)
-=======
-func newServer(repo readers.MessageRepository, tc mainflux.ThingsServiceClient, ac mainflux.AuthServiceClient) *httptest.Server {
-	mux := api.MakeHandler(repo, tc, ac, svcName)
->>>>>>> 655ac838
+	mux := api.MakeHandler(repo, tc, ac, svcName, logger)
 	return httptest.NewServer(mux)
 }
 
