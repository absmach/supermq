// Copyright (c) Mainflux
// SPDX-License-Identifier: Apache-2.0

package api

import (
	"context"
	"encoding/json"
	"net/http"
	"strconv"
	"strings"

	kithttp "github.com/go-kit/kit/transport/http"
	"github.com/go-zoo/bone"
	"github.com/mainflux/mainflux"
	"github.com/mainflux/mainflux/internal/httputil"
	"github.com/mainflux/mainflux/logger"
	"github.com/mainflux/mainflux/pkg/errors"
	"github.com/mainflux/mainflux/readers"
	"github.com/prometheus/client_golang/prometheus/promhttp"
	"google.golang.org/grpc/codes"
	"google.golang.org/grpc/status"
)

const (
	contentType      = "application/json"
	offsetKey        = "offset"
	limitKey         = "limit"
	formatKey        = "format"
	subtopicKey      = "subtopic"
	publisherKey     = "publisher"
	protocolKey      = "protocol"
	nameKey          = "name"
	valueKey         = "v"
	stringValueKey   = "vs"
	dataValueKey     = "vd"
	comparatorKey    = "comparator"
	fromKey          = "from"
	toKey            = "to"
	defLimit         = 10
	defOffset        = 0
	defFormat        = "messages"
	thingTokenPrefix = "Thing "
	userTokenPrefix  = "Bearer "
)

var (
	errThingAccess = errors.New("thing has no permission")
	errUserAccess  = errors.New("user has no permission")
	thingsAuth     mainflux.ThingsServiceClient
	usersAuth      mainflux.AuthServiceClient
)

// MakeHandler returns a HTTP handler for API endpoints.
<<<<<<< HEAD
func MakeHandler(svc readers.MessageRepository, tc mainflux.ThingsServiceClient, svcName string, logger logger.Logger) http.Handler {
	auth = tc
=======
func MakeHandler(svc readers.MessageRepository, tc mainflux.ThingsServiceClient, ac mainflux.AuthServiceClient, svcName string) http.Handler {
	thingsAuth = tc
	usersAuth = ac
>>>>>>> 655ac838

	opts := []kithttp.ServerOption{
		kithttp.ServerErrorEncoder(encodeError),
	}

	mux := bone.New()
	mux.Get("/channels/:chanID/messages", kithttp.NewServer(
		listMessagesEndpoint(svc, tc, ac),
		decodeList,
		encodeResponse,
		opts...,
	))

	mux.GetFunc("/health", mainflux.Health(svcName))
	mux.Handle("/metrics", promhttp.Handler())

	return mux
}

func decodeList(ctx context.Context, r *http.Request) (interface{}, error) {
	offset, err := httputil.ReadUintQuery(r, offsetKey, defOffset)
	if err != nil {
		return nil, err
	}

	limit, err := httputil.ReadUintQuery(r, limitKey, defLimit)
	if err != nil {
		return nil, err
	}

	format, err := httputil.ReadStringQuery(r, formatKey, defFormat)
	if err != nil {
		return nil, err
	}

	subtopic, err := httputil.ReadStringQuery(r, subtopicKey, "")
	if err != nil {
		return nil, err
	}

	publisher, err := httputil.ReadStringQuery(r, publisherKey, "")
	if err != nil {
		return nil, err
	}

	protocol, err := httputil.ReadStringQuery(r, protocolKey, "")
	if err != nil {
		return nil, err
	}

	name, err := httputil.ReadStringQuery(r, nameKey, "")
	if err != nil {
		return nil, err
	}

	v, err := httputil.ReadFloatQuery(r, valueKey, 0)
	if err != nil {
		return nil, err
	}

	comparator, err := httputil.ReadStringQuery(r, comparatorKey, "")
	if err != nil {
		return nil, err
	}

	vs, err := httputil.ReadStringQuery(r, stringValueKey, "")
	if err != nil {
		return nil, err
	}

	vd, err := httputil.ReadStringQuery(r, dataValueKey, "")
	if err != nil {
		return nil, err
	}

	from, err := httputil.ReadFloatQuery(r, fromKey, 0)
	if err != nil {
		return nil, err
	}

	to, err := httputil.ReadFloatQuery(r, toKey, 0)
	if err != nil {
		return nil, err
	}

	req := listMessagesReq{
		chanID: bone.GetValue(r, "chanID"),
		token:  r.Header.Get("Authorization"),
		pageMeta: readers.PageMetadata{
			Offset:      offset,
			Limit:       limit,
			Format:      format,
			Subtopic:    subtopic,
			Publisher:   publisher,
			Protocol:    protocol,
			Name:        name,
			Value:       v,
			Comparator:  comparator,
			StringValue: vs,
			DataValue:   vd,
			From:        from,
			To:          to,
		},
	}

	vb, err := readBoolValueQuery(r, "vb")
	if err != nil && err != errors.ErrNotFoundParam {
		return nil, err
	}
	if err == nil {
		req.pageMeta.BoolValue = vb
	}

	return req, nil
}

func encodeResponse(_ context.Context, w http.ResponseWriter, response interface{}) error {
	w.Header().Set("Content-Type", contentType)

	if ar, ok := response.(mainflux.Response); ok {
		for k, v := range ar.Headers() {
			w.Header().Set(k, v)
		}

		w.WriteHeader(ar.Code())

		if ar.Empty() {
			return nil
		}
	}

	return json.NewEncoder(w).Encode(response)
}

func encodeError(_ context.Context, err error, w http.ResponseWriter) {
	switch {
	case errors.Contains(err, nil):
	case errors.Contains(err, errors.ErrInvalidQueryParams),
		errors.Contains(err, errors.ErrMalformedEntity):
		w.WriteHeader(http.StatusBadRequest)
	case errors.Contains(err, errors.ErrAuthentication):
		w.WriteHeader(http.StatusUnauthorized)
	default:
		w.WriteHeader(http.StatusInternalServerError)
	}
	errorVal, ok := err.(errors.Error)
	if ok {
		w.Header().Set("Content-Type", contentType)
		if err := json.NewEncoder(w).Encode(errorRes{Err: errorVal.Msg()}); err != nil {
			w.WriteHeader(http.StatusInternalServerError)
		}
	}
}

func authorize(ctx context.Context, req listMessagesReq, tc mainflux.ThingsServiceClient, ac mainflux.AuthServiceClient) (err error) {
	switch {
	case strings.HasPrefix(req.token, userTokenPrefix):
		token := strings.TrimPrefix(req.token, userTokenPrefix)
		user, err := usersAuth.Identify(ctx, &mainflux.Token{Value: token})
		if err != nil {
			e, ok := status.FromError(err)
			if ok && e.Code() == codes.PermissionDenied {
				return errors.Wrap(errUserAccess, err)
			}
			return err
		}
		if _, err = thingsAuth.IsChannelOwner(ctx, &mainflux.ChannelOwnerReq{Owner: user.Email, ChanID: req.chanID}); err != nil {
			e, ok := status.FromError(err)
			if ok && e.Code() == codes.PermissionDenied {
				return errors.Wrap(errUserAccess, err)
			}
			return err
		}
		return nil
	default:
		token := strings.TrimPrefix(req.token, thingTokenPrefix)
		if _, err := thingsAuth.CanAccessByKey(ctx, &mainflux.AccessByKeyReq{Token: token, ChanID: req.chanID}); err != nil {
			return errors.Wrap(errThingAccess, err)
		}
		return nil
	}
}

func readBoolValueQuery(r *http.Request, key string) (bool, error) {
	vals := bone.GetQuery(r, key)
	if len(vals) > 1 {
		return false, errors.ErrInvalidQueryParams
	}

	if len(vals) == 0 {
		return false, errors.ErrNotFoundParam
	}

	b, err := strconv.ParseBool(vals[0])
	if err != nil {
		return false, errors.ErrInvalidQueryParams
	}

	return b, nil
}<|MERGE_RESOLUTION|>--- conflicted
+++ resolved
@@ -52,14 +52,9 @@
 )
 
 // MakeHandler returns a HTTP handler for API endpoints.
-<<<<<<< HEAD
-func MakeHandler(svc readers.MessageRepository, tc mainflux.ThingsServiceClient, svcName string, logger logger.Logger) http.Handler {
-	auth = tc
-=======
-func MakeHandler(svc readers.MessageRepository, tc mainflux.ThingsServiceClient, ac mainflux.AuthServiceClient, svcName string) http.Handler {
+func MakeHandler(svc readers.MessageRepository, tc mainflux.ThingsServiceClient, ac mainflux.AuthServiceClient, svcName string, logger logger.Logger) http.Handler {
 	thingsAuth = tc
 	usersAuth = ac
->>>>>>> 655ac838
 
 	opts := []kithttp.ServerOption{
 		kithttp.ServerErrorEncoder(encodeError),
