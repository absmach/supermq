// Copyright (c) Abstract Machines
// SPDX-License-Identifier: Apache-2.0

package auth

import (
	"context"
	"strings"
	"time"

	"github.com/absmach/magistrala"
	"github.com/absmach/magistrala/pkg/errors"
	svcerr "github.com/absmach/magistrala/pkg/errors/service"
	"github.com/absmach/magistrala/pkg/policies"
)

const (
	recoveryDuration = 5 * time.Minute
	defLimit         = 100
)

var (
	// ErrExpiry indicates that the token is expired.
	ErrExpiry = errors.New("token is expired")

	errIssueUser          = errors.New("failed to issue new login key")
	errIssueTmp           = errors.New("failed to issue new temporary key")
	errRevoke             = errors.New("failed to remove key")
	errRetrieve           = errors.New("failed to retrieve key data")
	errIdentify           = errors.New("failed to validate token")
	errPlatform           = errors.New("invalid platform id")
	errCreateDomainPolicy = errors.New("failed to create domain policy")
	errAddPolicies        = errors.New("failed to add policies")
	errRemovePolicies     = errors.New("failed to remove the policies")
	errRollbackPolicy     = errors.New("failed to rollback policy")
	errRemoveLocalPolicy  = errors.New("failed to remove from local policy copy")
	errRemovePolicyEngine = errors.New("failed to remove from policy engine")
)

// Authz represents a authorization service. It exposes
// functionalities through `auth` to perform authorization.
//
//go:generate mockery --name Authz --output=./mocks --filename authz.go --quiet --note "Copyright (c) Abstract Machines"
type Authz interface {
	// Authorize checks authorization of the given `subject`. Basically,
	// Authorize verifies that Is `subject` allowed to `relation` on
	// `object`. Authorize returns a non-nil error if the subject has
	// no relation on the object (which simply means the operation is
	// denied).
	Authorize(ctx context.Context, pr policies.Policy) error
}

// Authn specifies an API that must be fulfilled by the domain service
// implementation, and all of its decorators (e.g. logging & metrics).
// Token is a string value of the actual Key and is used to authenticate
// an Auth service request.
type Authn interface {
	// Issue issues a new Key, returning its token value alongside.
	Issue(ctx context.Context, token string, key Key) (Token, error)

	// Revoke removes the Key with the provided id that is
	// issued by the user identified by the provided key.
	Revoke(ctx context.Context, token, id string) error

	// RetrieveKey retrieves data for the Key identified by the provided
	// ID, that is issued by the user identified by the provided key.
	RetrieveKey(ctx context.Context, token, id string) (Key, error)

	// Identify validates token token. If token is valid, content
	// is returned. If token is invalid, or invocation failed for some
	// other reason, non-nil error value is returned in response.
	Identify(ctx context.Context, token string) (Key, error)
}

// Service specifies an API that must be fulfilled by the domain service
// implementation, and all of its decorators (e.g. logging & metrics).
// Token is a string value of the actual Key and is used to authenticate
// an Auth service request.

//go:generate mockery --name Service --output=./mocks --filename service.go --quiet --note "Copyright (c) Abstract Machines"
type Service interface {
	Authn
	Authz
}

var _ Service = (*service)(nil)

type service struct {
	keys               KeyRepository
	idProvider         magistrala.IDProvider
	evaluator          policies.Evaluator
	policysvc          policies.Service
	tokenizer          Tokenizer
	loginDuration      time.Duration
	refreshDuration    time.Duration
	invitationDuration time.Duration
}

// New instantiates the auth service implementation.
<<<<<<< HEAD
func New(keys KeyRepository, idp magistrala.IDProvider, tokenizer Tokenizer, policyAgent PolicyAgent, loginDuration, refreshDuration, invitationDuration time.Duration) Service {
=======
func New(keys KeyRepository, domains DomainsRepository, idp magistrala.IDProvider, tokenizer Tokenizer, policyEvaluator policies.Evaluator, policyService policies.Service, loginDuration, refreshDuration, invitationDuration time.Duration) Service {
>>>>>>> eb881690
	return &service{
		tokenizer:          tokenizer,
		keys:               keys,
		idProvider:         idp,
		evaluator:          policyEvaluator,
		policysvc:          policyService,
		loginDuration:      loginDuration,
		refreshDuration:    refreshDuration,
		invitationDuration: invitationDuration,
	}
}

func (svc service) Issue(ctx context.Context, token string, key Key) (Token, error) {
	key.IssuedAt = time.Now().UTC()
	switch key.Type {
	case APIKey:
		return svc.userKey(ctx, token, key)
	case RefreshKey:
		return svc.refreshKey(ctx, token, key)
	case RecoveryKey:
		return svc.tmpKey(recoveryDuration, key)
	case InvitationKey:
		return svc.invitationKey(ctx, key)
	default:
		return svc.accessKey(ctx, key)
	}
}

func (svc service) Revoke(ctx context.Context, token, id string) error {
	issuerID, _, err := svc.authenticate(token)
	if err != nil {
		return errors.Wrap(errRevoke, err)
	}
	if err := svc.keys.Remove(ctx, issuerID, id); err != nil {
		return errors.Wrap(errRevoke, err)
	}
	return nil
}

func (svc service) RetrieveKey(ctx context.Context, token, id string) (Key, error) {
	issuerID, _, err := svc.authenticate(token)
	if err != nil {
		return Key{}, errors.Wrap(errRetrieve, err)
	}

	key, err := svc.keys.Retrieve(ctx, issuerID, id)
	if err != nil {
		return Key{}, errors.Wrap(svcerr.ErrViewEntity, err)
	}
	return key, nil
}

func (svc service) Identify(ctx context.Context, token string) (Key, error) {
	key, err := svc.tokenizer.Parse(token)
	if errors.Contains(err, ErrExpiry) {
		err = svc.keys.Remove(ctx, key.Issuer, key.ID)
		return Key{}, errors.Wrap(svcerr.ErrAuthentication, errors.Wrap(ErrKeyExpired, err))
	}
	if err != nil {
		return Key{}, errors.Wrap(svcerr.ErrAuthentication, errors.Wrap(errIdentify, err))
	}

	switch key.Type {
	case RecoveryKey, AccessKey, InvitationKey, RefreshKey:
		return key, nil
	case APIKey:
		_, err := svc.keys.Retrieve(ctx, key.Issuer, key.ID)
		if err != nil {
			return Key{}, svcerr.ErrAuthentication
		}
		return key, nil
	default:
		return Key{}, svcerr.ErrAuthentication
	}
}

func (svc service) Authorize(ctx context.Context, pr policies.Policy) error {
	if err := svc.PolicyValidation(pr); err != nil {
		return errors.Wrap(svcerr.ErrMalformedEntity, err)
	}
	if pr.SubjectKind == policies.TokenKind {
		key, err := svc.Identify(ctx, pr.Subject)
		if err != nil {
			return errors.Wrap(svcerr.ErrAuthentication, err)
		}
		if key.Subject == "" {
			if pr.ObjectType == policies.GroupType || pr.ObjectType == policies.ThingType || pr.ObjectType == policies.DomainType {
				return svcerr.ErrDomainAuthorization
			}
			return svcerr.ErrAuthentication
		}
		pr.Subject = key.Subject
		pr.Domain = key.Domain
	}
	if err := svc.checkPolicy(ctx, pr); err != nil {
		return err
	}
	return nil
}

func (svc service) checkPolicy(ctx context.Context, pr policies.Policy) error {
	// Domain status is required for if user sent authorization request on things, channels, groups and domains
	if pr.SubjectType == policies.UserType && (pr.ObjectType == policies.GroupType || pr.ObjectType == policies.ThingType || pr.ObjectType == policies.DomainType) {
		domainID := pr.Domain
		if domainID == "" {
			if pr.ObjectType != policies.DomainType {
				return svcerr.ErrDomainAuthorization
			}
			domainID = pr.Object
		}
		if err := svc.checkDomain(ctx, pr.SubjectType, pr.Subject, domainID); err != nil {
			return err
		}
	}
	if err := svc.evaluator.CheckPolicy(ctx, pr); err != nil {
		return errors.Wrap(svcerr.ErrAuthorization, err)
	}
	return nil
}

func (svc service) checkDomain(ctx context.Context, subjectType, subject, domainID string) error {
	if err := svc.evaluator.CheckPolicy(ctx, policies.Policy{
		Subject:     subject,
		SubjectType: subjectType,
<<<<<<< HEAD
		Permission:  DomainMembershipPermission,
=======
		Permission:  policies.MembershipPermission,
>>>>>>> eb881690
		Object:      domainID,
		ObjectType:  policies.DomainType,
	}); err != nil {
		return svcerr.ErrDomainAuthorization
	}

<<<<<<< HEAD
	// ToDo: Add domain status in spiceDB like with new relation called status

	// d, err := svc.domains.RetrieveByID(ctx, domainID)
	// if err != nil {
	// 	return errors.Wrap(svcerr.ErrViewEntity, err)
	// }

	// switch d.Status {
	// case EnabledStatus:
	// case DisabledStatus:
	// 	if err := svc.agent.CheckPolicy(ctx, PolicyReq{
	// 		Subject:     subject,
	// 		SubjectType: subjectType,
	// 		Permission:  AdminPermission,
	// 		Object:      domainID,
	// 		ObjectType:  DomainType,
	// 	}); err != nil {
	// 		return svcerr.ErrDomainAuthorization
	// 	}
	// case FreezeStatus:
	// 	if err := svc.agent.CheckPolicy(ctx, PolicyReq{
	// 		Subject:     subject,
	// 		SubjectType: subjectType,
	// 		Permission:  AdminPermission,
	// 		Object:      MagistralaObject,
	// 		ObjectType:  PlatformType,
	// 	}); err != nil {
	// 		return svcerr.ErrDomainAuthorization
	// 	}
	// default:
	// 	return svcerr.ErrDomainAuthorization
	// }
=======
	d, err := svc.domains.RetrieveByID(ctx, domainID)
	if err != nil {
		return errors.Wrap(svcerr.ErrViewEntity, err)
	}

	switch d.Status {
	case EnabledStatus:
	case DisabledStatus:
		if err := svc.evaluator.CheckPolicy(ctx, policies.Policy{
			Subject:     subject,
			SubjectType: subjectType,
			Permission:  policies.AdminPermission,
			Object:      domainID,
			ObjectType:  policies.DomainType,
		}); err != nil {
			return svcerr.ErrDomainAuthorization
		}
	case FreezeStatus:
		if err := svc.evaluator.CheckPolicy(ctx, policies.Policy{
			Subject:     subject,
			SubjectType: subjectType,
			Permission:  policies.AdminPermission,
			Object:      policies.MagistralaObject,
			ObjectType:  policies.PlatformType,
		}); err != nil {
			return svcerr.ErrDomainAuthorization
		}
	default:
		return svcerr.ErrDomainAuthorization
	}
>>>>>>> eb881690

	return nil
}

func (svc service) PolicyValidation(pr policies.Policy) error {
	if pr.ObjectType == policies.PlatformType && pr.Object != policies.MagistralaObject {
		return errPlatform
	}
	return nil
}

func (svc service) tmpKey(duration time.Duration, key Key) (Token, error) {
	key.ExpiresAt = time.Now().Add(duration)
	value, err := svc.tokenizer.Issue(key)
	if err != nil {
		return Token{}, errors.Wrap(errIssueTmp, err)
	}

	return Token{AccessToken: value}, nil
}

func (svc service) accessKey(ctx context.Context, key Key) (Token, error) {
	var err error
	key.Type = AccessKey
	key.ExpiresAt = time.Now().Add(svc.loginDuration)

	key.Subject, err = svc.checkUserDomain(ctx, key)
	if err != nil {
		return Token{}, errors.Wrap(svcerr.ErrAuthorization, err)
	}

	access, err := svc.tokenizer.Issue(key)
	if err != nil {
		return Token{}, errors.Wrap(errIssueTmp, err)
	}

	key.ExpiresAt = time.Now().Add(svc.refreshDuration)
	key.Type = RefreshKey
	refresh, err := svc.tokenizer.Issue(key)
	if err != nil {
		return Token{}, errors.Wrap(errIssueTmp, err)
	}

	return Token{AccessToken: access, RefreshToken: refresh}, nil
}

func (svc service) invitationKey(ctx context.Context, key Key) (Token, error) {
	var err error
	key.Type = InvitationKey
	key.ExpiresAt = time.Now().Add(svc.invitationDuration)

	key.Subject, err = svc.checkUserDomain(ctx, key)
	if err != nil {
		return Token{}, err
	}

	access, err := svc.tokenizer.Issue(key)
	if err != nil {
		return Token{}, errors.Wrap(errIssueTmp, err)
	}

	return Token{AccessToken: access}, nil
}

func (svc service) refreshKey(ctx context.Context, token string, key Key) (Token, error) {
	k, err := svc.tokenizer.Parse(token)
	if err != nil {
		return Token{}, errors.Wrap(errRetrieve, err)
	}
	if k.Type != RefreshKey {
		return Token{}, errIssueUser
	}
	key.ID = k.ID
	if key.Domain == "" {
		key.Domain = k.Domain
	}
	key.User = k.User
	key.Type = AccessKey

	key.Subject, err = svc.checkUserDomain(ctx, key)
	if err != nil {
		return Token{}, errors.Wrap(svcerr.ErrAuthorization, err)
	}

	key.ExpiresAt = time.Now().Add(svc.loginDuration)
	access, err := svc.tokenizer.Issue(key)
	if err != nil {
		return Token{}, errors.Wrap(errIssueTmp, err)
	}

	key.ExpiresAt = time.Now().Add(svc.refreshDuration)
	key.Type = RefreshKey
	refresh, err := svc.tokenizer.Issue(key)
	if err != nil {
		return Token{}, errors.Wrap(errIssueTmp, err)
	}

	return Token{AccessToken: access, RefreshToken: refresh}, nil
}

func (svc service) checkUserDomain(ctx context.Context, key Key) (subject string, err error) {
	if key.Domain != "" {
		// Check user is platform admin.
		if err = svc.Authorize(ctx, policies.Policy{
			Subject:     key.User,
			SubjectType: policies.UserType,
			Permission:  policies.AdminPermission,
			Object:      policies.MagistralaObject,
			ObjectType:  policies.PlatformType,
		}); err == nil {
			return key.User, nil
		}
		// Check user is domain member.
		domainUserSubject := EncodeDomainUserID(key.Domain, key.User)
		if err = svc.Authorize(ctx, policies.Policy{
			Subject:     domainUserSubject,
<<<<<<< HEAD
			SubjectType: UserType,
			Permission:  DomainMembershipPermission,
=======
			SubjectType: policies.UserType,
			Permission:  policies.MembershipPermission,
>>>>>>> eb881690
			Object:      key.Domain,
			ObjectType:  policies.DomainType,
		}); err != nil {
			return "", err
		}
		return domainUserSubject, nil
	}
	return "", nil
}

func (svc service) userKey(ctx context.Context, token string, key Key) (Token, error) {
	id, sub, err := svc.authenticate(token)
	if err != nil {
		return Token{}, errors.Wrap(errIssueUser, err)
	}

	key.Issuer = id
	if key.Subject == "" {
		key.Subject = sub
	}

	keyID, err := svc.idProvider.ID()
	if err != nil {
		return Token{}, errors.Wrap(errIssueUser, err)
	}
	key.ID = keyID

	if _, err := svc.keys.Save(ctx, key); err != nil {
		return Token{}, errors.Wrap(errIssueUser, err)
	}

	tkn, err := svc.tokenizer.Issue(key)
	if err != nil {
		return Token{}, errors.Wrap(errIssueUser, err)
	}

	return Token{AccessToken: tkn}, nil
}

func (svc service) authenticate(token string) (string, string, error) {
	key, err := svc.tokenizer.Parse(token)
	if err != nil {
		return "", "", errors.Wrap(svcerr.ErrAuthentication, err)
	}
	// Only login key token is valid for login.
	if key.Type != AccessKey || key.Issuer == "" {
		return "", "", svcerr.ErrAuthentication
	}

	return key.Issuer, key.Subject, nil
}

// Switch the relative permission for the relation.
func SwitchToPermission(relation string) string {
	switch relation {
	case policies.AdministratorRelation:
		return policies.AdminPermission
	case policies.EditorRelation:
		return policies.EditPermission
	case policies.ContributorRelation:
		return policies.ViewPermission
	case policies.MemberRelation:
		return policies.MembershipPermission
	case policies.GuestRelation:
		return policies.ViewPermission
	default:
		return relation
	}
}

<<<<<<< HEAD
=======
func (svc service) CreateDomain(ctx context.Context, token string, d Domain) (do Domain, err error) {
	key, err := svc.Identify(ctx, token)
	if err != nil {
		return Domain{}, errors.Wrap(svcerr.ErrAuthentication, err)
	}
	d.CreatedBy = key.User

	domainID, err := svc.idProvider.ID()
	if err != nil {
		return Domain{}, errors.Wrap(svcerr.ErrCreateEntity, err)
	}
	d.ID = domainID

	if d.Status != DisabledStatus && d.Status != EnabledStatus {
		return Domain{}, svcerr.ErrInvalidStatus
	}

	d.CreatedAt = time.Now()

	if err := svc.createDomainPolicy(ctx, key.User, domainID, policies.AdministratorRelation); err != nil {
		return Domain{}, errors.Wrap(errCreateDomainPolicy, err)
	}
	defer func() {
		if err != nil {
			if errRollBack := svc.createDomainPolicyRollback(ctx, key.User, domainID, policies.AdministratorRelation); errRollBack != nil {
				err = errors.Wrap(err, errors.Wrap(errRollbackPolicy, errRollBack))
			}
		}
	}()
	dom, err := svc.domains.Save(ctx, d)
	if err != nil {
		return Domain{}, errors.Wrap(svcerr.ErrCreateEntity, err)
	}

	return dom, nil
}

func (svc service) RetrieveDomain(ctx context.Context, token, id string) (Domain, error) {
	res, err := svc.Identify(ctx, token)
	if err != nil {
		return Domain{}, errors.Wrap(svcerr.ErrAuthentication, err)
	}
	domain, err := svc.domains.RetrieveByID(ctx, id)
	if err != nil {
		return Domain{}, errors.Wrap(svcerr.ErrViewEntity, err)
	}
	if err = svc.Authorize(ctx, policies.Policy{
		Subject:     res.Subject,
		SubjectType: policies.UserType,
		SubjectKind: policies.UsersKind,
		Object:      id,
		ObjectType:  policies.DomainType,
		Permission:  policies.MembershipPermission,
	}); err != nil {
		return Domain{ID: domain.ID, Name: domain.Name, Alias: domain.Alias}, nil
	}
	return domain, nil
}

func (svc service) RetrieveDomainPermissions(ctx context.Context, token, id string) (policies.Permissions, error) {
	res, err := svc.Identify(ctx, token)
	if err != nil {
		return []string{}, err
	}

	if err := svc.Authorize(ctx, policies.Policy{
		Subject:     res.Subject,
		SubjectType: policies.UserType,
		SubjectKind: policies.UsersKind,
		Object:      id,
		ObjectType:  policies.DomainType,
		Permission:  policies.MembershipPermission,
	}); err != nil {
		return []string{}, err
	}

	lp, err := svc.policysvc.ListPermissions(ctx, policies.Policy{
		SubjectType: policies.UserType,
		Subject:     res.Subject,
		Object:      id,
		ObjectType:  policies.DomainType,
	}, []string{policies.AdminPermission, policies.EditPermission, policies.ViewPermission, policies.MembershipPermission, policies.CreatePermission})
	if err != nil {
		return []string{}, errors.Wrap(svcerr.ErrViewEntity, err)
	}
	return lp, nil
}

func (svc service) UpdateDomain(ctx context.Context, token, id string, d DomainReq) (Domain, error) {
	key, err := svc.Identify(ctx, token)
	if err != nil {
		return Domain{}, err
	}
	if err := svc.Authorize(ctx, policies.Policy{
		Subject:     key.Subject,
		SubjectType: policies.UserType,
		SubjectKind: policies.UsersKind,
		Object:      id,
		ObjectType:  policies.DomainType,
		Permission:  policies.EditPermission,
	}); err != nil {
		return Domain{}, err
	}

	dom, err := svc.domains.Update(ctx, id, key.User, d)
	if err != nil {
		return Domain{}, errors.Wrap(svcerr.ErrUpdateEntity, err)
	}
	return dom, nil
}

func (svc service) ChangeDomainStatus(ctx context.Context, token, id string, d DomainReq) (Domain, error) {
	key, err := svc.Identify(ctx, token)
	if err != nil {
		return Domain{}, errors.Wrap(svcerr.ErrAuthentication, err)
	}
	if err := svc.Authorize(ctx, policies.Policy{
		Subject:     key.Subject,
		SubjectType: policies.UserType,
		SubjectKind: policies.UsersKind,
		Object:      id,
		ObjectType:  policies.DomainType,
		Permission:  policies.AdminPermission,
	}); err != nil {
		return Domain{}, err
	}

	dom, err := svc.domains.Update(ctx, id, key.User, d)
	if err != nil {
		return Domain{}, errors.Wrap(svcerr.ErrUpdateEntity, err)
	}
	return dom, nil
}

func (svc service) ListDomains(ctx context.Context, token string, p Page) (DomainsPage, error) {
	key, err := svc.Identify(ctx, token)
	if err != nil {
		return DomainsPage{}, errors.Wrap(svcerr.ErrAuthentication, err)
	}
	p.SubjectID = key.User
	if err := svc.Authorize(ctx, policies.Policy{
		Subject:     key.User,
		SubjectType: policies.UserType,
		Permission:  policies.AdminPermission,
		ObjectType:  policies.PlatformType,
		Object:      policies.MagistralaObject,
	}); err == nil {
		p.SubjectID = ""
	}
	dp, err := svc.domains.ListDomains(ctx, p)
	if err != nil {
		return DomainsPage{}, errors.Wrap(svcerr.ErrViewEntity, err)
	}
	if p.SubjectID == "" {
		for i := range dp.Domains {
			dp.Domains[i].Permission = policies.AdministratorRelation
		}
	}
	return dp, nil
}

func (svc service) AssignUsers(ctx context.Context, token, id string, userIds []string, relation string) error {
	if err := svc.Authorize(ctx, policies.Policy{
		Subject:     token,
		SubjectType: policies.UserType,
		SubjectKind: policies.TokenKind,
		Object:      id,
		ObjectType:  policies.DomainType,
		Permission:  policies.SharePermission,
	}); err != nil {
		return err
	}

	if err := svc.Authorize(ctx, policies.Policy{
		Subject:     token,
		SubjectType: policies.UserType,
		SubjectKind: policies.TokenKind,
		Object:      id,
		ObjectType:  policies.DomainType,
		Permission:  SwitchToPermission(relation),
	}); err != nil {
		return err
	}

	for _, userID := range userIds {
		if err := svc.Authorize(ctx, policies.Policy{
			Subject:     userID,
			SubjectType: policies.UserType,
			Permission:  policies.MembershipPermission,
			Object:      policies.MagistralaObject,
			ObjectType:  policies.PlatformType,
		}); err != nil {
			return errors.Wrap(svcerr.ErrMalformedEntity, fmt.Errorf("invalid user id : %s ", userID))
		}
	}

	return svc.addDomainPolicies(ctx, id, relation, userIds...)
}

func (svc service) UnassignUser(ctx context.Context, token, id, userID string) error {
	pr := policies.Policy{
		Subject:     token,
		SubjectType: policies.UserType,
		SubjectKind: policies.TokenKind,
		Object:      id,
		ObjectType:  policies.DomainType,
		Permission:  policies.SharePermission,
	}
	if err := svc.Authorize(ctx, pr); err != nil {
		return err
	}

	pr.Permission = policies.AdminPermission
	if err := svc.Authorize(ctx, pr); err != nil {
		pr.SubjectKind = policies.UsersKind
		// User is not admin.
		pr.Subject = userID
		if err := svc.Authorize(ctx, pr); err == nil {
			// Non admin attempts to remove admin.
			return errors.Wrap(svcerr.ErrAuthorization, err)
		}
	}

	if err := svc.policysvc.DeletePolicyFilter(ctx, policies.Policy{
		Subject:     EncodeDomainUserID(id, userID),
		SubjectType: policies.UserType,
	}); err != nil {
		return errors.Wrap(errRemovePolicies, err)
	}

	pc := Policy{
		SubjectType: policies.UserType,
		SubjectID:   userID,
		ObjectType:  policies.DomainType,
		ObjectID:    id,
	}

	if err := svc.domains.DeletePolicies(ctx, pc); err != nil {
		return errors.Wrap(errRemovePolicies, err)
	}

	return nil
}

// IMPROVEMENT NOTE: Take decision: Only Patform admin or both Patform and domain admins can see others users domain.
func (svc service) ListUserDomains(ctx context.Context, token, userID string, p Page) (DomainsPage, error) {
	res, err := svc.Identify(ctx, token)
	if err != nil {
		return DomainsPage{}, errors.Wrap(svcerr.ErrAuthentication, err)
	}
	if err := svc.Authorize(ctx, policies.Policy{
		Subject:     res.User,
		SubjectType: policies.UserType,
		Permission:  policies.AdminPermission,
		Object:      policies.MagistralaObject,
		ObjectType:  policies.PlatformType,
	}); err != nil {
		return DomainsPage{}, errors.Wrap(svcerr.ErrAuthorization, err)
	}
	if userID != "" && res.User != userID {
		p.SubjectID = userID
	} else {
		p.SubjectID = res.User
	}
	dp, err := svc.domains.ListDomains(ctx, p)
	if err != nil {
		return DomainsPage{}, errors.Wrap(svcerr.ErrViewEntity, err)
	}
	return dp, nil
}

func (svc service) addDomainPolicies(ctx context.Context, domainID, relation string, userIDs ...string) (err error) {
	var prs []policies.Policy
	var pcs []Policy

	for _, userID := range userIDs {
		prs = append(prs, policies.Policy{
			Subject:     EncodeDomainUserID(domainID, userID),
			SubjectType: policies.UserType,
			SubjectKind: policies.UsersKind,
			Relation:    relation,
			Object:      domainID,
			ObjectType:  policies.DomainType,
		})
		pcs = append(pcs, Policy{
			SubjectType: policies.UserType,
			SubjectID:   userID,
			Relation:    relation,
			ObjectType:  policies.DomainType,
			ObjectID:    domainID,
		})
	}
	if err := svc.policysvc.AddPolicies(ctx, prs); err != nil {
		return errors.Wrap(errAddPolicies, err)
	}
	defer func() {
		if err != nil {
			if errDel := svc.policysvc.DeletePolicies(ctx, prs); errDel != nil {
				err = errors.Wrap(err, errors.Wrap(errRollbackPolicy, errDel))
			}
		}
	}()

	if err = svc.domains.SavePolicies(ctx, pcs...); err != nil {
		return errors.Wrap(errAddPolicies, err)
	}
	return nil
}

func (svc service) createDomainPolicy(ctx context.Context, userID, domainID, relation string) (err error) {
	prs := []policies.Policy{
		{
			Subject:     EncodeDomainUserID(domainID, userID),
			SubjectType: policies.UserType,
			SubjectKind: policies.UsersKind,
			Relation:    relation,
			Object:      domainID,
			ObjectType:  policies.DomainType,
		},
		{
			Subject:     policies.MagistralaObject,
			SubjectType: policies.PlatformType,
			Relation:    policies.PlatformRelation,
			Object:      domainID,
			ObjectType:  policies.DomainType,
		},
	}
	if err := svc.policysvc.AddPolicies(ctx, prs); err != nil {
		return err
	}
	defer func() {
		if err != nil {
			if errDel := svc.policysvc.DeletePolicies(ctx, prs); errDel != nil {
				err = errors.Wrap(err, errors.Wrap(errRollbackPolicy, errDel))
			}
		}
	}()
	err = svc.domains.SavePolicies(ctx, Policy{
		SubjectType: policies.UserType,
		SubjectID:   userID,
		Relation:    relation,
		ObjectType:  policies.DomainType,
		ObjectID:    domainID,
	})
	if err != nil {
		return errors.Wrap(errCreateDomainPolicy, err)
	}
	return err
}

func (svc service) createDomainPolicyRollback(ctx context.Context, userID, domainID, relation string) error {
	var err error
	prs := []policies.Policy{
		{
			Subject:     EncodeDomainUserID(domainID, userID),
			SubjectType: policies.UserType,
			SubjectKind: policies.UsersKind,
			Relation:    relation,
			Object:      domainID,
			ObjectType:  policies.DomainType,
		},
		{
			Subject:     policies.MagistralaObject,
			SubjectType: policies.PlatformType,
			Relation:    policies.PlatformRelation,
			Object:      domainID,
			ObjectType:  policies.DomainType,
		},
	}
	if errPolicy := svc.policysvc.DeletePolicies(ctx, prs); errPolicy != nil {
		err = errors.Wrap(errRemovePolicyEngine, errPolicy)
	}
	errPolicyCopy := svc.domains.DeletePolicies(ctx, Policy{
		SubjectType: policies.UserType,
		SubjectID:   userID,
		Relation:    relation,
		ObjectType:  policies.DomainType,
		ObjectID:    domainID,
	})
	if errPolicyCopy != nil {
		err = errors.Wrap(err, errors.Wrap(errRemoveLocalPolicy, errPolicyCopy))
	}
	return err
}

>>>>>>> eb881690
func EncodeDomainUserID(domainID, userID string) string {
	if domainID == "" || userID == "" {
		return ""
	}
	return domainID + "_" + userID
}

func DecodeDomainUserID(domainUserID string) (string, string) {
	if domainUserID == "" {
		return domainUserID, domainUserID
	}
	duid := strings.Split(domainUserID, "_")

	switch {
	case len(duid) == 2:
		return duid[0], duid[1]
	case len(duid) == 1:
		return duid[0], ""
	case len(duid) == 0 || len(duid) > 2:
		fallthrough
	default:
		return "", ""
	}
}

<<<<<<< HEAD
func (svc service) DeleteEntityPolicies(ctx context.Context, entityType, id string) (err error) {
	switch entityType {
	case ThingType:
		req := PolicyReq{
			Object:     id,
			ObjectType: ThingType,
		}

		return svc.DeletePolicyFilter(ctx, req)
	case UserType:
		req := PolicyReq{
			Subject:     id,
			SubjectType: UserType,
		}
		if err := svc.agent.DeletePolicyFilter(ctx, req); err != nil {
			return err
		}

		return nil
	case GroupType:
		req := PolicyReq{
			SubjectType: GroupType,
			Subject:     id,
=======
func (svc service) DeleteUserFromDomains(ctx context.Context, id string) (err error) {
	domainsPage, err := svc.domains.ListDomains(ctx, Page{SubjectID: id, Limit: defLimit})
	if err != nil {
		return err
	}

	if domainsPage.Total > defLimit {
		for i := defLimit; i < int(domainsPage.Total); i += defLimit {
			page := Page{SubjectID: id, Offset: uint64(i), Limit: defLimit}
			dp, err := svc.domains.ListDomains(ctx, page)
			if err != nil {
				return err
			}
			domainsPage.Domains = append(domainsPage.Domains, dp.Domains...)
		}
	}

	for _, domain := range domainsPage.Domains {
		req := policies.Policy{
			Subject:     EncodeDomainUserID(domain.ID, id),
			SubjectType: policies.UserType,
>>>>>>> eb881690
		}
		if err := svc.policysvc.DeletePolicyFilter(ctx, req); err != nil {
			return err
		}
	}

	if err := svc.domains.DeleteUserPolicies(ctx, id); err != nil {
		return err
	}

	return nil
}<|MERGE_RESOLUTION|>--- conflicted
+++ resolved
@@ -97,11 +97,7 @@
 }
 
 // New instantiates the auth service implementation.
-<<<<<<< HEAD
-func New(keys KeyRepository, idp magistrala.IDProvider, tokenizer Tokenizer, policyAgent PolicyAgent, loginDuration, refreshDuration, invitationDuration time.Duration) Service {
-=======
-func New(keys KeyRepository, domains DomainsRepository, idp magistrala.IDProvider, tokenizer Tokenizer, policyEvaluator policies.Evaluator, policyService policies.Service, loginDuration, refreshDuration, invitationDuration time.Duration) Service {
->>>>>>> eb881690
+func New(keys KeyRepository, idp magistrala.IDProvider, tokenizer Tokenizer, policyEvaluator policies.Evaluator, policyService policies.Service, loginDuration, refreshDuration, invitationDuration time.Duration) Service {
 	return &service{
 		tokenizer:          tokenizer,
 		keys:               keys,
@@ -226,82 +222,19 @@
 	if err := svc.evaluator.CheckPolicy(ctx, policies.Policy{
 		Subject:     subject,
 		SubjectType: subjectType,
-<<<<<<< HEAD
-		Permission:  DomainMembershipPermission,
-=======
 		Permission:  policies.MembershipPermission,
->>>>>>> eb881690
 		Object:      domainID,
 		ObjectType:  policies.DomainType,
 	}); err != nil {
 		return svcerr.ErrDomainAuthorization
 	}
 
-<<<<<<< HEAD
 	// ToDo: Add domain status in spiceDB like with new relation called status
 
 	// d, err := svc.domains.RetrieveByID(ctx, domainID)
 	// if err != nil {
 	// 	return errors.Wrap(svcerr.ErrViewEntity, err)
 	// }
-
-	// switch d.Status {
-	// case EnabledStatus:
-	// case DisabledStatus:
-	// 	if err := svc.agent.CheckPolicy(ctx, PolicyReq{
-	// 		Subject:     subject,
-	// 		SubjectType: subjectType,
-	// 		Permission:  AdminPermission,
-	// 		Object:      domainID,
-	// 		ObjectType:  DomainType,
-	// 	}); err != nil {
-	// 		return svcerr.ErrDomainAuthorization
-	// 	}
-	// case FreezeStatus:
-	// 	if err := svc.agent.CheckPolicy(ctx, PolicyReq{
-	// 		Subject:     subject,
-	// 		SubjectType: subjectType,
-	// 		Permission:  AdminPermission,
-	// 		Object:      MagistralaObject,
-	// 		ObjectType:  PlatformType,
-	// 	}); err != nil {
-	// 		return svcerr.ErrDomainAuthorization
-	// 	}
-	// default:
-	// 	return svcerr.ErrDomainAuthorization
-	// }
-=======
-	d, err := svc.domains.RetrieveByID(ctx, domainID)
-	if err != nil {
-		return errors.Wrap(svcerr.ErrViewEntity, err)
-	}
-
-	switch d.Status {
-	case EnabledStatus:
-	case DisabledStatus:
-		if err := svc.evaluator.CheckPolicy(ctx, policies.Policy{
-			Subject:     subject,
-			SubjectType: subjectType,
-			Permission:  policies.AdminPermission,
-			Object:      domainID,
-			ObjectType:  policies.DomainType,
-		}); err != nil {
-			return svcerr.ErrDomainAuthorization
-		}
-	case FreezeStatus:
-		if err := svc.evaluator.CheckPolicy(ctx, policies.Policy{
-			Subject:     subject,
-			SubjectType: subjectType,
-			Permission:  policies.AdminPermission,
-			Object:      policies.MagistralaObject,
-			ObjectType:  policies.PlatformType,
-		}); err != nil {
-			return svcerr.ErrDomainAuthorization
-		}
-	default:
-		return svcerr.ErrDomainAuthorization
-	}
->>>>>>> eb881690
 
 	return nil
 }
@@ -418,13 +351,8 @@
 		domainUserSubject := EncodeDomainUserID(key.Domain, key.User)
 		if err = svc.Authorize(ctx, policies.Policy{
 			Subject:     domainUserSubject,
-<<<<<<< HEAD
-			SubjectType: UserType,
-			Permission:  DomainMembershipPermission,
-=======
 			SubjectType: policies.UserType,
 			Permission:  policies.MembershipPermission,
->>>>>>> eb881690
 			Object:      key.Domain,
 			ObjectType:  policies.DomainType,
 		}); err != nil {
@@ -495,394 +423,6 @@
 	}
 }
 
-<<<<<<< HEAD
-=======
-func (svc service) CreateDomain(ctx context.Context, token string, d Domain) (do Domain, err error) {
-	key, err := svc.Identify(ctx, token)
-	if err != nil {
-		return Domain{}, errors.Wrap(svcerr.ErrAuthentication, err)
-	}
-	d.CreatedBy = key.User
-
-	domainID, err := svc.idProvider.ID()
-	if err != nil {
-		return Domain{}, errors.Wrap(svcerr.ErrCreateEntity, err)
-	}
-	d.ID = domainID
-
-	if d.Status != DisabledStatus && d.Status != EnabledStatus {
-		return Domain{}, svcerr.ErrInvalidStatus
-	}
-
-	d.CreatedAt = time.Now()
-
-	if err := svc.createDomainPolicy(ctx, key.User, domainID, policies.AdministratorRelation); err != nil {
-		return Domain{}, errors.Wrap(errCreateDomainPolicy, err)
-	}
-	defer func() {
-		if err != nil {
-			if errRollBack := svc.createDomainPolicyRollback(ctx, key.User, domainID, policies.AdministratorRelation); errRollBack != nil {
-				err = errors.Wrap(err, errors.Wrap(errRollbackPolicy, errRollBack))
-			}
-		}
-	}()
-	dom, err := svc.domains.Save(ctx, d)
-	if err != nil {
-		return Domain{}, errors.Wrap(svcerr.ErrCreateEntity, err)
-	}
-
-	return dom, nil
-}
-
-func (svc service) RetrieveDomain(ctx context.Context, token, id string) (Domain, error) {
-	res, err := svc.Identify(ctx, token)
-	if err != nil {
-		return Domain{}, errors.Wrap(svcerr.ErrAuthentication, err)
-	}
-	domain, err := svc.domains.RetrieveByID(ctx, id)
-	if err != nil {
-		return Domain{}, errors.Wrap(svcerr.ErrViewEntity, err)
-	}
-	if err = svc.Authorize(ctx, policies.Policy{
-		Subject:     res.Subject,
-		SubjectType: policies.UserType,
-		SubjectKind: policies.UsersKind,
-		Object:      id,
-		ObjectType:  policies.DomainType,
-		Permission:  policies.MembershipPermission,
-	}); err != nil {
-		return Domain{ID: domain.ID, Name: domain.Name, Alias: domain.Alias}, nil
-	}
-	return domain, nil
-}
-
-func (svc service) RetrieveDomainPermissions(ctx context.Context, token, id string) (policies.Permissions, error) {
-	res, err := svc.Identify(ctx, token)
-	if err != nil {
-		return []string{}, err
-	}
-
-	if err := svc.Authorize(ctx, policies.Policy{
-		Subject:     res.Subject,
-		SubjectType: policies.UserType,
-		SubjectKind: policies.UsersKind,
-		Object:      id,
-		ObjectType:  policies.DomainType,
-		Permission:  policies.MembershipPermission,
-	}); err != nil {
-		return []string{}, err
-	}
-
-	lp, err := svc.policysvc.ListPermissions(ctx, policies.Policy{
-		SubjectType: policies.UserType,
-		Subject:     res.Subject,
-		Object:      id,
-		ObjectType:  policies.DomainType,
-	}, []string{policies.AdminPermission, policies.EditPermission, policies.ViewPermission, policies.MembershipPermission, policies.CreatePermission})
-	if err != nil {
-		return []string{}, errors.Wrap(svcerr.ErrViewEntity, err)
-	}
-	return lp, nil
-}
-
-func (svc service) UpdateDomain(ctx context.Context, token, id string, d DomainReq) (Domain, error) {
-	key, err := svc.Identify(ctx, token)
-	if err != nil {
-		return Domain{}, err
-	}
-	if err := svc.Authorize(ctx, policies.Policy{
-		Subject:     key.Subject,
-		SubjectType: policies.UserType,
-		SubjectKind: policies.UsersKind,
-		Object:      id,
-		ObjectType:  policies.DomainType,
-		Permission:  policies.EditPermission,
-	}); err != nil {
-		return Domain{}, err
-	}
-
-	dom, err := svc.domains.Update(ctx, id, key.User, d)
-	if err != nil {
-		return Domain{}, errors.Wrap(svcerr.ErrUpdateEntity, err)
-	}
-	return dom, nil
-}
-
-func (svc service) ChangeDomainStatus(ctx context.Context, token, id string, d DomainReq) (Domain, error) {
-	key, err := svc.Identify(ctx, token)
-	if err != nil {
-		return Domain{}, errors.Wrap(svcerr.ErrAuthentication, err)
-	}
-	if err := svc.Authorize(ctx, policies.Policy{
-		Subject:     key.Subject,
-		SubjectType: policies.UserType,
-		SubjectKind: policies.UsersKind,
-		Object:      id,
-		ObjectType:  policies.DomainType,
-		Permission:  policies.AdminPermission,
-	}); err != nil {
-		return Domain{}, err
-	}
-
-	dom, err := svc.domains.Update(ctx, id, key.User, d)
-	if err != nil {
-		return Domain{}, errors.Wrap(svcerr.ErrUpdateEntity, err)
-	}
-	return dom, nil
-}
-
-func (svc service) ListDomains(ctx context.Context, token string, p Page) (DomainsPage, error) {
-	key, err := svc.Identify(ctx, token)
-	if err != nil {
-		return DomainsPage{}, errors.Wrap(svcerr.ErrAuthentication, err)
-	}
-	p.SubjectID = key.User
-	if err := svc.Authorize(ctx, policies.Policy{
-		Subject:     key.User,
-		SubjectType: policies.UserType,
-		Permission:  policies.AdminPermission,
-		ObjectType:  policies.PlatformType,
-		Object:      policies.MagistralaObject,
-	}); err == nil {
-		p.SubjectID = ""
-	}
-	dp, err := svc.domains.ListDomains(ctx, p)
-	if err != nil {
-		return DomainsPage{}, errors.Wrap(svcerr.ErrViewEntity, err)
-	}
-	if p.SubjectID == "" {
-		for i := range dp.Domains {
-			dp.Domains[i].Permission = policies.AdministratorRelation
-		}
-	}
-	return dp, nil
-}
-
-func (svc service) AssignUsers(ctx context.Context, token, id string, userIds []string, relation string) error {
-	if err := svc.Authorize(ctx, policies.Policy{
-		Subject:     token,
-		SubjectType: policies.UserType,
-		SubjectKind: policies.TokenKind,
-		Object:      id,
-		ObjectType:  policies.DomainType,
-		Permission:  policies.SharePermission,
-	}); err != nil {
-		return err
-	}
-
-	if err := svc.Authorize(ctx, policies.Policy{
-		Subject:     token,
-		SubjectType: policies.UserType,
-		SubjectKind: policies.TokenKind,
-		Object:      id,
-		ObjectType:  policies.DomainType,
-		Permission:  SwitchToPermission(relation),
-	}); err != nil {
-		return err
-	}
-
-	for _, userID := range userIds {
-		if err := svc.Authorize(ctx, policies.Policy{
-			Subject:     userID,
-			SubjectType: policies.UserType,
-			Permission:  policies.MembershipPermission,
-			Object:      policies.MagistralaObject,
-			ObjectType:  policies.PlatformType,
-		}); err != nil {
-			return errors.Wrap(svcerr.ErrMalformedEntity, fmt.Errorf("invalid user id : %s ", userID))
-		}
-	}
-
-	return svc.addDomainPolicies(ctx, id, relation, userIds...)
-}
-
-func (svc service) UnassignUser(ctx context.Context, token, id, userID string) error {
-	pr := policies.Policy{
-		Subject:     token,
-		SubjectType: policies.UserType,
-		SubjectKind: policies.TokenKind,
-		Object:      id,
-		ObjectType:  policies.DomainType,
-		Permission:  policies.SharePermission,
-	}
-	if err := svc.Authorize(ctx, pr); err != nil {
-		return err
-	}
-
-	pr.Permission = policies.AdminPermission
-	if err := svc.Authorize(ctx, pr); err != nil {
-		pr.SubjectKind = policies.UsersKind
-		// User is not admin.
-		pr.Subject = userID
-		if err := svc.Authorize(ctx, pr); err == nil {
-			// Non admin attempts to remove admin.
-			return errors.Wrap(svcerr.ErrAuthorization, err)
-		}
-	}
-
-	if err := svc.policysvc.DeletePolicyFilter(ctx, policies.Policy{
-		Subject:     EncodeDomainUserID(id, userID),
-		SubjectType: policies.UserType,
-	}); err != nil {
-		return errors.Wrap(errRemovePolicies, err)
-	}
-
-	pc := Policy{
-		SubjectType: policies.UserType,
-		SubjectID:   userID,
-		ObjectType:  policies.DomainType,
-		ObjectID:    id,
-	}
-
-	if err := svc.domains.DeletePolicies(ctx, pc); err != nil {
-		return errors.Wrap(errRemovePolicies, err)
-	}
-
-	return nil
-}
-
-// IMPROVEMENT NOTE: Take decision: Only Patform admin or both Patform and domain admins can see others users domain.
-func (svc service) ListUserDomains(ctx context.Context, token, userID string, p Page) (DomainsPage, error) {
-	res, err := svc.Identify(ctx, token)
-	if err != nil {
-		return DomainsPage{}, errors.Wrap(svcerr.ErrAuthentication, err)
-	}
-	if err := svc.Authorize(ctx, policies.Policy{
-		Subject:     res.User,
-		SubjectType: policies.UserType,
-		Permission:  policies.AdminPermission,
-		Object:      policies.MagistralaObject,
-		ObjectType:  policies.PlatformType,
-	}); err != nil {
-		return DomainsPage{}, errors.Wrap(svcerr.ErrAuthorization, err)
-	}
-	if userID != "" && res.User != userID {
-		p.SubjectID = userID
-	} else {
-		p.SubjectID = res.User
-	}
-	dp, err := svc.domains.ListDomains(ctx, p)
-	if err != nil {
-		return DomainsPage{}, errors.Wrap(svcerr.ErrViewEntity, err)
-	}
-	return dp, nil
-}
-
-func (svc service) addDomainPolicies(ctx context.Context, domainID, relation string, userIDs ...string) (err error) {
-	var prs []policies.Policy
-	var pcs []Policy
-
-	for _, userID := range userIDs {
-		prs = append(prs, policies.Policy{
-			Subject:     EncodeDomainUserID(domainID, userID),
-			SubjectType: policies.UserType,
-			SubjectKind: policies.UsersKind,
-			Relation:    relation,
-			Object:      domainID,
-			ObjectType:  policies.DomainType,
-		})
-		pcs = append(pcs, Policy{
-			SubjectType: policies.UserType,
-			SubjectID:   userID,
-			Relation:    relation,
-			ObjectType:  policies.DomainType,
-			ObjectID:    domainID,
-		})
-	}
-	if err := svc.policysvc.AddPolicies(ctx, prs); err != nil {
-		return errors.Wrap(errAddPolicies, err)
-	}
-	defer func() {
-		if err != nil {
-			if errDel := svc.policysvc.DeletePolicies(ctx, prs); errDel != nil {
-				err = errors.Wrap(err, errors.Wrap(errRollbackPolicy, errDel))
-			}
-		}
-	}()
-
-	if err = svc.domains.SavePolicies(ctx, pcs...); err != nil {
-		return errors.Wrap(errAddPolicies, err)
-	}
-	return nil
-}
-
-func (svc service) createDomainPolicy(ctx context.Context, userID, domainID, relation string) (err error) {
-	prs := []policies.Policy{
-		{
-			Subject:     EncodeDomainUserID(domainID, userID),
-			SubjectType: policies.UserType,
-			SubjectKind: policies.UsersKind,
-			Relation:    relation,
-			Object:      domainID,
-			ObjectType:  policies.DomainType,
-		},
-		{
-			Subject:     policies.MagistralaObject,
-			SubjectType: policies.PlatformType,
-			Relation:    policies.PlatformRelation,
-			Object:      domainID,
-			ObjectType:  policies.DomainType,
-		},
-	}
-	if err := svc.policysvc.AddPolicies(ctx, prs); err != nil {
-		return err
-	}
-	defer func() {
-		if err != nil {
-			if errDel := svc.policysvc.DeletePolicies(ctx, prs); errDel != nil {
-				err = errors.Wrap(err, errors.Wrap(errRollbackPolicy, errDel))
-			}
-		}
-	}()
-	err = svc.domains.SavePolicies(ctx, Policy{
-		SubjectType: policies.UserType,
-		SubjectID:   userID,
-		Relation:    relation,
-		ObjectType:  policies.DomainType,
-		ObjectID:    domainID,
-	})
-	if err != nil {
-		return errors.Wrap(errCreateDomainPolicy, err)
-	}
-	return err
-}
-
-func (svc service) createDomainPolicyRollback(ctx context.Context, userID, domainID, relation string) error {
-	var err error
-	prs := []policies.Policy{
-		{
-			Subject:     EncodeDomainUserID(domainID, userID),
-			SubjectType: policies.UserType,
-			SubjectKind: policies.UsersKind,
-			Relation:    relation,
-			Object:      domainID,
-			ObjectType:  policies.DomainType,
-		},
-		{
-			Subject:     policies.MagistralaObject,
-			SubjectType: policies.PlatformType,
-			Relation:    policies.PlatformRelation,
-			Object:      domainID,
-			ObjectType:  policies.DomainType,
-		},
-	}
-	if errPolicy := svc.policysvc.DeletePolicies(ctx, prs); errPolicy != nil {
-		err = errors.Wrap(errRemovePolicyEngine, errPolicy)
-	}
-	errPolicyCopy := svc.domains.DeletePolicies(ctx, Policy{
-		SubjectType: policies.UserType,
-		SubjectID:   userID,
-		Relation:    relation,
-		ObjectType:  policies.DomainType,
-		ObjectID:    domainID,
-	})
-	if errPolicyCopy != nil {
-		err = errors.Wrap(err, errors.Wrap(errRemoveLocalPolicy, errPolicyCopy))
-	}
-	return err
-}
-
->>>>>>> eb881690
 func EncodeDomainUserID(domainID, userID string) string {
 	if domainID == "" || userID == "" {
 		return ""
@@ -906,64 +446,4 @@
 	default:
 		return "", ""
 	}
-}
-
-<<<<<<< HEAD
-func (svc service) DeleteEntityPolicies(ctx context.Context, entityType, id string) (err error) {
-	switch entityType {
-	case ThingType:
-		req := PolicyReq{
-			Object:     id,
-			ObjectType: ThingType,
-		}
-
-		return svc.DeletePolicyFilter(ctx, req)
-	case UserType:
-		req := PolicyReq{
-			Subject:     id,
-			SubjectType: UserType,
-		}
-		if err := svc.agent.DeletePolicyFilter(ctx, req); err != nil {
-			return err
-		}
-
-		return nil
-	case GroupType:
-		req := PolicyReq{
-			SubjectType: GroupType,
-			Subject:     id,
-=======
-func (svc service) DeleteUserFromDomains(ctx context.Context, id string) (err error) {
-	domainsPage, err := svc.domains.ListDomains(ctx, Page{SubjectID: id, Limit: defLimit})
-	if err != nil {
-		return err
-	}
-
-	if domainsPage.Total > defLimit {
-		for i := defLimit; i < int(domainsPage.Total); i += defLimit {
-			page := Page{SubjectID: id, Offset: uint64(i), Limit: defLimit}
-			dp, err := svc.domains.ListDomains(ctx, page)
-			if err != nil {
-				return err
-			}
-			domainsPage.Domains = append(domainsPage.Domains, dp.Domains...)
-		}
-	}
-
-	for _, domain := range domainsPage.Domains {
-		req := policies.Policy{
-			Subject:     EncodeDomainUserID(domain.ID, id),
-			SubjectType: policies.UserType,
->>>>>>> eb881690
-		}
-		if err := svc.policysvc.DeletePolicyFilter(ctx, req); err != nil {
-			return err
-		}
-	}
-
-	if err := svc.domains.DeleteUserPolicies(ctx, id); err != nil {
-		return err
-	}
-
-	return nil
 }