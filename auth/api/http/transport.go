// Copyright (c) Mainflux
// SPDX-License-Identifier: Apache-2.0
package http

import (
	"net/http"

	"github.com/go-zoo/bone"
	"github.com/mainflux/mainflux"
	"github.com/mainflux/mainflux/auth"
	"github.com/mainflux/mainflux/auth/api/http/groups"
	"github.com/mainflux/mainflux/auth/api/http/keys"
	"github.com/mainflux/mainflux/auth/api/http/policies"
	"github.com/mainflux/mainflux/logger"
	"github.com/opentracing/opentracing-go"
	"github.com/prometheus/client_golang/prometheus/promhttp"
)

// MakeHandler returns a HTTP handler for API endpoints.
<<<<<<< HEAD
func MakeHandler(svc auth.Service, tracer opentracing.Tracer, logger logger.Logger) http.Handler {
	mux := bone.New()
	mux = keys.MakeHandler(svc, mux, tracer, logger)
	mux = groups.MakeHandler(svc, mux, tracer, logger)
	mux = policies.MakeHandler(svc, mux, tracer, logger)
	mux.GetFunc("/version", mainflux.Version("auth"))
=======
func MakeHandler(svc auth.Service, tracer opentracing.Tracer) http.Handler {
	mux := bone.New()
	mux = keys.MakeHandler(svc, mux, tracer)
	mux = groups.MakeHandler(svc, mux, tracer)
	mux = policies.MakeHandler(svc, mux, tracer)
	mux.GetFunc("/health", mainflux.Health("auth"))
>>>>>>> e8a51842
	mux.Handle("/metrics", promhttp.Handler())
	return mux
}<|MERGE_RESOLUTION|>--- conflicted
+++ resolved
@@ -17,21 +17,12 @@
 )
 
 // MakeHandler returns a HTTP handler for API endpoints.
-<<<<<<< HEAD
 func MakeHandler(svc auth.Service, tracer opentracing.Tracer, logger logger.Logger) http.Handler {
 	mux := bone.New()
 	mux = keys.MakeHandler(svc, mux, tracer, logger)
 	mux = groups.MakeHandler(svc, mux, tracer, logger)
 	mux = policies.MakeHandler(svc, mux, tracer, logger)
-	mux.GetFunc("/version", mainflux.Version("auth"))
-=======
-func MakeHandler(svc auth.Service, tracer opentracing.Tracer) http.Handler {
-	mux := bone.New()
-	mux = keys.MakeHandler(svc, mux, tracer)
-	mux = groups.MakeHandler(svc, mux, tracer)
-	mux = policies.MakeHandler(svc, mux, tracer)
 	mux.GetFunc("/health", mainflux.Health("auth"))
->>>>>>> e8a51842
 	mux.Handle("/metrics", promhttp.Handler())
 	return mux
 }