--- conflicted
+++ resolved
@@ -20,8 +20,6 @@
 	"github.com/absmach/magistrala/auth/mocks"
 	mglog "github.com/absmach/magistrala/logger"
 	"github.com/absmach/magistrala/pkg/apiutil"
-	"github.com/absmach/magistrala/pkg/domains"
-	dmocks "github.com/absmach/magistrala/pkg/domains/mocks"
 	svcerr "github.com/absmach/magistrala/pkg/errors/service"
 	policymocks "github.com/absmach/magistrala/pkg/policies/mocks"
 	"github.com/absmach/magistrala/pkg/uuid"
@@ -69,29 +67,18 @@
 	return tr.client.Do(req)
 }
 
-func newService() (auth.Service, domains.Service, *mocks.KeyRepository) {
+func newService() (auth.Service, *mocks.KeyRepository) {
 	krepo := new(mocks.KeyRepository)
-<<<<<<< HEAD
-	prepo := new(mocks.PolicyAgent)
-=======
-	drepo := new(mocks.DomainsRepository)
->>>>>>> eb881690
 	idProvider := uuid.NewMock()
 	pService := new(policymocks.Service)
 	pEvaluator := new(policymocks.Evaluator)
-
 	t := jwt.New([]byte(secret))
 
-<<<<<<< HEAD
-	dsvc := new(dmocks.Service)
-	return auth.New(krepo, idProvider, t, prepo, loginDuration, refreshDuration, invalidDuration), dsvc, krepo
-=======
-	return auth.New(krepo, drepo, idProvider, t, pEvaluator, pService, loginDuration, refreshDuration, invalidDuration), krepo
->>>>>>> eb881690
-}
-
-func newServer(svc auth.Service, dsvc domains.Service) *httptest.Server {
-	mux := httpapi.MakeHandler(svc, dsvc, mglog.NewMock(), "")
+	return auth.New(krepo, idProvider, t, pEvaluator, pService, loginDuration, refreshDuration, invalidDuration), krepo
+}
+
+func newServer(svc auth.Service) *httptest.Server {
+	mux := httpapi.MakeHandler(svc, mglog.NewMock(), "")
 	return httptest.NewServer(mux)
 }
 
@@ -104,11 +91,11 @@
 }
 
 func TestIssue(t *testing.T) {
-	svc, dsvc, krepo := newService()
+	svc, krepo := newService()
 	token, err := svc.Issue(context.Background(), "", auth.Key{Type: auth.AccessKey, IssuedAt: time.Now(), Subject: id})
 	assert.Nil(t, err, fmt.Sprintf("Issuing login key expected to succeed: %s", err))
 
-	ts := newServer(svc, dsvc)
+	ts := newServer(svc)
 	defer ts.Close()
 	client := ts.Client()
 
@@ -213,7 +200,7 @@
 }
 
 func TestRetrieve(t *testing.T) {
-	svc, dsvc, krepo := newService()
+	svc, krepo := newService()
 	token, err := svc.Issue(context.Background(), "", auth.Key{Type: auth.AccessKey, IssuedAt: time.Now(), Subject: id})
 	assert.Nil(t, err, fmt.Sprintf("Issuing login key expected to succeed: %s", err))
 	key := auth.Key{Type: auth.APIKey, IssuedAt: time.Now(), Subject: id}
@@ -223,7 +210,7 @@
 	assert.Nil(t, err, fmt.Sprintf("Issuing login key expected to succeed: %s", err))
 	repocall.Unset()
 
-	ts := newServer(svc, dsvc)
+	ts := newServer(svc)
 	defer ts.Close()
 	client := ts.Client()
 
@@ -287,7 +274,7 @@
 }
 
 func TestRevoke(t *testing.T) {
-	svc, dsvc, krepo := newService()
+	svc, krepo := newService()
 	token, err := svc.Issue(context.Background(), "", auth.Key{Type: auth.AccessKey, IssuedAt: time.Now(), Subject: id})
 	assert.Nil(t, err, fmt.Sprintf("Issuing login key expected to succeed: %s", err))
 	key := auth.Key{Type: auth.APIKey, IssuedAt: time.Now(), Subject: id}
@@ -297,7 +284,7 @@
 	assert.Nil(t, err, fmt.Sprintf("Issuing login key expected to succeed: %s", err))
 	repocall.Unset()
 
-	ts := newServer(svc, dsvc)
+	ts := newServer(svc)
 	defer ts.Close()
 	client := ts.Client()
 
