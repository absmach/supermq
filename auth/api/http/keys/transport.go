--- conflicted
+++ resolved
@@ -23,14 +23,8 @@
 
 const contentType = "application/json"
 
-<<<<<<< HEAD
-var errUnsupportedContentType = errors.New("unsupported content type")
-
+// MakeHandler returns a HTTP handler for API endpoints.
 func MakeHandler(svc auth.Service, mux *bone.Mux, tracer opentracing.Tracer, logger logger.Logger) *bone.Mux {
-=======
-// MakeHandler returns a HTTP handler for API endpoints.
-func MakeHandler(svc auth.Service, mux *bone.Mux, tracer opentracing.Tracer) *bone.Mux {
->>>>>>> e8a51842
 	opts := []kithttp.ServerOption{
 		kithttp.ServerErrorEncoder((httputil.LoggingErrorEncoder(logger))(encodeError)),
 	}
