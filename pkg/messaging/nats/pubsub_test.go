// Copyright (c) Mainflux
// SPDX-License-Identifier: Apache-2.0

package nats_test

import (
	"fmt"
	"testing"

	"github.com/mainflux/mainflux/pkg/messaging"
	"github.com/mainflux/mainflux/pkg/messaging/nats"
	"github.com/stretchr/testify/assert"
	"github.com/stretchr/testify/require"
)

const (
	topic       = "topic"
	chansPrefix = "channels"
	channel     = "9b7b1b3f-b1b0-46a8-a717-b8213f9eda3b"
	subtopic    = "engine"
	clientID    = "9b7b1b3f-b1b0-46a8-a717-b8213f9eda3b"
)

var (
	msgChan = make(chan messaging.Message)
	data    = []byte("payload")
)

func TestPubsub(t *testing.T) {
	err := pubsub.Subscribe(clientID, fmt.Sprintf("%s.%s", chansPrefix, topic), handler{})
	require.Nil(t, err, fmt.Sprintf("got unexpected error: %s", err))
	err = pubsub.Subscribe(clientID, fmt.Sprintf("%s.%s.%s", chansPrefix, topic, subtopic), handler{})
	require.Nil(t, err, fmt.Sprintf("got unexpected error: %s", err))

	cases := []struct {
		desc     string
		channel  string
		subtopic string
		payload  []byte
	}{
		{
			desc:    "publish message with nil payload",
			payload: nil,
		},
		{
			desc:    "publish message with string payload",
			payload: data,
		},
		{
			desc:    "publish message with channel",
			payload: data,
			channel: channel,
		},
		{
			desc:     "publish message with subtopic",
			payload:  data,
			subtopic: subtopic,
		},
		{
			desc:     "publish message with channel and subtopic",
			payload:  data,
			channel:  channel,
			subtopic: subtopic,
		},
	}

	for _, tc := range cases {
		expectedMsg := messaging.Message{
			Channel:  tc.channel,
			Subtopic: tc.subtopic,
			Payload:  tc.payload,
		}
		require.Nil(t, err, fmt.Sprintf("got unexpected error: %s", err))

		err = pubsub.Publish(topic, expectedMsg)
		require.Nil(t, err, fmt.Sprintf("got unexpected error: %s", err))

		receivedMsg := <-msgChan
		assert.Equal(t, expectedMsg, receivedMsg, fmt.Sprintf("%s: expected %+v got %+v\n", tc.desc, expectedMsg, receivedMsg))
	}

	// Test Subscribe and Unsubscribe
	subcases := []struct {
		desc         string
		topic        string
		clientID     string
		errorMessage error
		pubsub       bool //true for subscribe and false for unsubscribe
	}{
		{
			desc:         "Subscribe to a topic with an ID",
			topic:        fmt.Sprintf("%s.%s", chansPrefix, topic),
			clientID:     "clientid1",
			errorMessage: nil,
			pubsub:       true,
		},
		{
			desc:         "Subscribe to the same topic with a different ID",
			topic:        fmt.Sprintf("%s.%s", chansPrefix, topic),
			clientID:     "clientid2",
			errorMessage: nil,
			pubsub:       true,
		},
		{
			desc:         "Subscribe to an already subscribed topic with an ID",
			topic:        fmt.Sprintf("%s.%s", chansPrefix, topic),
<<<<<<< HEAD
			topicID:      "topicid1",
=======
			clientID:     "clientid1",
>>>>>>> d6a6dce0
			errorMessage: nats.ErrAlreadySubscribed,
			pubsub:       true,
		},
		{
			desc:         "Unsubscribe to a topic with an ID",
			topic:        fmt.Sprintf("%s.%s", chansPrefix, topic),
			clientID:     "clientid1",
			errorMessage: nil,
			pubsub:       false,
		},
		{
			desc:         "Unsubscribe to a non-existent topic with an ID",
			topic:        "h",
<<<<<<< HEAD
			topicID:      "topicid1",
=======
			clientID:     "clientid1",
>>>>>>> d6a6dce0
			errorMessage: nats.ErrNotSubscribed,
			pubsub:       false,
		},
		{
			desc:         "Unsubscribe to the same topic with a different ID",
			topic:        fmt.Sprintf("%s.%s", chansPrefix, topic),
			clientID:     "clientidd2",
			errorMessage: nats.ErrNotSubscribed,
			pubsub:       false,
		},
		{
			desc:         "Unsubscribe to the same topic with a different ID not subscribed",
			topic:        fmt.Sprintf("%s.%s", chansPrefix, topic),
<<<<<<< HEAD
			topicID:      "topicid3",
=======
			clientID:     "clientidd3",
>>>>>>> d6a6dce0
			errorMessage: nats.ErrNotSubscribed,
			pubsub:       false,
		},
		{
			desc:         "Unsubscribe to an already unsubscribed topic with an ID",
			topic:        fmt.Sprintf("%s.%s", chansPrefix, topic),
<<<<<<< HEAD
			topicID:      "topicid1",
=======
			clientID:     "clientid1",
>>>>>>> d6a6dce0
			errorMessage: nats.ErrNotSubscribed,
			pubsub:       false,
		},
		{
			desc:         "Subscribe to a topic with a subtopic with an ID",
			topic:        fmt.Sprintf("%s.%s.%s", chansPrefix, topic, subtopic),
			clientID:     "clientidd1",
			errorMessage: nil,
			pubsub:       true,
		},
		{
			desc:         "Subscribe to an already subscribed topic with a subtopic with an ID",
			topic:        fmt.Sprintf("%s.%s.%s", chansPrefix, topic, subtopic),
<<<<<<< HEAD
			topicID:      "topicid1",
=======
			clientID:     "clientidd1",
>>>>>>> d6a6dce0
			errorMessage: nats.ErrAlreadySubscribed,
			pubsub:       true,
		},
		{
			desc:         "Unsubscribe to a topic with a subtopic with an ID",
			topic:        fmt.Sprintf("%s.%s.%s", chansPrefix, topic, subtopic),
			clientID:     "clientidd1",
			errorMessage: nil,
			pubsub:       false,
		},
		{
			desc:         "Unsubscribe to an already unsubscribed topic with a subtopic with an ID",
			topic:        fmt.Sprintf("%s.%s.%s", chansPrefix, topic, subtopic),
<<<<<<< HEAD
			topicID:      "topicid1",
=======
			clientID:     "clientid1",
>>>>>>> d6a6dce0
			errorMessage: nats.ErrNotSubscribed,
			pubsub:       false,
		},
		{
			desc:         "Subscribe to an empty topic with an ID",
			topic:        "",
<<<<<<< HEAD
			topicID:      "topicid1",
=======
			clientID:     "clientid1",
>>>>>>> d6a6dce0
			errorMessage: nats.ErrEmptyTopic,
			pubsub:       true,
		},
		{
			desc:         "Unsubscribe to an empty topic with an ID",
			topic:        "",
<<<<<<< HEAD
			topicID:      "topicid1",
=======
			clientID:     "clientid1",
>>>>>>> d6a6dce0
			errorMessage: nats.ErrEmptyTopic,
			pubsub:       false,
		},
		{
			desc:         "Subscribe to a topic with empty id",
			topic:        fmt.Sprintf("%s.%s", chansPrefix, topic),
<<<<<<< HEAD
			topicID:      "",
=======
			clientID:     "",
>>>>>>> d6a6dce0
			errorMessage: nats.ErrEmptyID,
			pubsub:       true,
		},
		{
			desc:         "Unsubscribe to a topic with empty id",
			topic:        fmt.Sprintf("%s.%s", chansPrefix, topic),
<<<<<<< HEAD
			topicID:      "",
=======
			clientID:     "",
>>>>>>> d6a6dce0
			errorMessage: nats.ErrEmptyID,
			pubsub:       false,
		},
	}

	for _, pc := range subcases {
		if pc.pubsub == true {
			err := pubsub.Subscribe(pc.clientID, pc.topic, handler{})
			if pc.errorMessage == nil {
				require.Nil(t, err, fmt.Sprintf("%s got unexpected error: %s", pc.desc, err))
			} else {
				assert.Equal(t, err, pc.errorMessage)
			}
		} else {
			err := pubsub.Unsubscribe(pc.clientID, pc.topic)
			if pc.errorMessage == nil {
				require.Nil(t, err, fmt.Sprintf("%s got unexpected error: %s", pc.desc, err))
			} else {
				assert.Equal(t, err, pc.errorMessage)
			}
		}
	}
}

type handler struct{}

func (h handler) Handle(msg messaging.Message) error {
	msgChan <- msg
	return nil
}

func (h handler) Cancel() error {
	return nil
}<|MERGE_RESOLUTION|>--- conflicted
+++ resolved
@@ -104,11 +104,7 @@
 		{
 			desc:         "Subscribe to an already subscribed topic with an ID",
 			topic:        fmt.Sprintf("%s.%s", chansPrefix, topic),
-<<<<<<< HEAD
-			topicID:      "topicid1",
-=======
-			clientID:     "clientid1",
->>>>>>> d6a6dce0
+			clientID:     "clientid1",
 			errorMessage: nats.ErrAlreadySubscribed,
 			pubsub:       true,
 		},
@@ -122,11 +118,7 @@
 		{
 			desc:         "Unsubscribe to a non-existent topic with an ID",
 			topic:        "h",
-<<<<<<< HEAD
-			topicID:      "topicid1",
-=======
-			clientID:     "clientid1",
->>>>>>> d6a6dce0
+			clientID:     "clientid1",
 			errorMessage: nats.ErrNotSubscribed,
 			pubsub:       false,
 		},
@@ -140,22 +132,14 @@
 		{
 			desc:         "Unsubscribe to the same topic with a different ID not subscribed",
 			topic:        fmt.Sprintf("%s.%s", chansPrefix, topic),
-<<<<<<< HEAD
-			topicID:      "topicid3",
-=======
 			clientID:     "clientidd3",
->>>>>>> d6a6dce0
 			errorMessage: nats.ErrNotSubscribed,
 			pubsub:       false,
 		},
 		{
 			desc:         "Unsubscribe to an already unsubscribed topic with an ID",
 			topic:        fmt.Sprintf("%s.%s", chansPrefix, topic),
-<<<<<<< HEAD
-			topicID:      "topicid1",
-=======
-			clientID:     "clientid1",
->>>>>>> d6a6dce0
+			clientID:     "clientid1",
 			errorMessage: nats.ErrNotSubscribed,
 			pubsub:       false,
 		},
@@ -169,11 +153,7 @@
 		{
 			desc:         "Subscribe to an already subscribed topic with a subtopic with an ID",
 			topic:        fmt.Sprintf("%s.%s.%s", chansPrefix, topic, subtopic),
-<<<<<<< HEAD
-			topicID:      "topicid1",
-=======
 			clientID:     "clientidd1",
->>>>>>> d6a6dce0
 			errorMessage: nats.ErrAlreadySubscribed,
 			pubsub:       true,
 		},
@@ -187,55 +167,35 @@
 		{
 			desc:         "Unsubscribe to an already unsubscribed topic with a subtopic with an ID",
 			topic:        fmt.Sprintf("%s.%s.%s", chansPrefix, topic, subtopic),
-<<<<<<< HEAD
-			topicID:      "topicid1",
-=======
-			clientID:     "clientid1",
->>>>>>> d6a6dce0
+			clientID:     "clientid1",
 			errorMessage: nats.ErrNotSubscribed,
 			pubsub:       false,
 		},
 		{
 			desc:         "Subscribe to an empty topic with an ID",
 			topic:        "",
-<<<<<<< HEAD
-			topicID:      "topicid1",
-=======
-			clientID:     "clientid1",
->>>>>>> d6a6dce0
+			clientID:     "clientid1",
 			errorMessage: nats.ErrEmptyTopic,
 			pubsub:       true,
 		},
 		{
 			desc:         "Unsubscribe to an empty topic with an ID",
 			topic:        "",
-<<<<<<< HEAD
-			topicID:      "topicid1",
-=======
-			clientID:     "clientid1",
->>>>>>> d6a6dce0
+			clientID:     "clientid1",
 			errorMessage: nats.ErrEmptyTopic,
 			pubsub:       false,
 		},
 		{
 			desc:         "Subscribe to a topic with empty id",
 			topic:        fmt.Sprintf("%s.%s", chansPrefix, topic),
-<<<<<<< HEAD
-			topicID:      "",
-=======
 			clientID:     "",
->>>>>>> d6a6dce0
 			errorMessage: nats.ErrEmptyID,
 			pubsub:       true,
 		},
 		{
 			desc:         "Unsubscribe to a topic with empty id",
 			topic:        fmt.Sprintf("%s.%s", chansPrefix, topic),
-<<<<<<< HEAD
-			topicID:      "",
-=======
 			clientID:     "",
->>>>>>> d6a6dce0
 			errorMessage: nats.ErrEmptyID,
 			pubsub:       false,
 		},
