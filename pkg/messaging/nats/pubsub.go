--- conflicted
+++ resolved
@@ -22,10 +22,7 @@
 	ErrNotSubscribed     = errors.New("not subscribed")
 	ErrEmptyTopic        = errors.New("empty topic")
 	ErrEmptyID           = errors.New("empty id")
-<<<<<<< HEAD
 	ErrFailed            = errors.New("failed")
-=======
->>>>>>> 25ef5418
 )
 
 var _ messaging.PubSub = (*pubsub)(nil)
@@ -97,19 +94,7 @@
 		}
 	}
 	defer ps.mu.Unlock()
-<<<<<<< HEAD
 	if s == nil {
-=======
-	// Check topic
-	s, ok := ps.subscriptions[topic]
-	switch ok {
-	case true:
-		// Check topic ID
-		if _, ok := s[id]; ok {
-			return ErrAlreadySubscribed
-		}
-	default:
->>>>>>> 25ef5418
 		s = make(map[string]subscription)
 		ps.subscriptions[topic] = s
 	}
@@ -135,10 +120,7 @@
 		Subscription: sub,
 		cancel:       handler.Cancel,
 	}
-<<<<<<< HEAD
 
-=======
->>>>>>> 25ef5418
 	return nil
 }
 
