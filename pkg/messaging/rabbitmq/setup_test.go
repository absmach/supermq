// Copyright (c) Mainflux
// SPDX-License-Identifier: Apache-2.0

package rabbitmq_test

import (
	"fmt"
	"log"
	"os"
	"os/signal"
	"syscall"
	"testing"

<<<<<<< HEAD
	"github.com/gogo/protobuf/proto"
=======
>>>>>>> ada5813f
	mflog "github.com/mainflux/mainflux/logger"
	"github.com/mainflux/mainflux/pkg/messaging"
	"github.com/mainflux/mainflux/pkg/messaging/rabbitmq"
	dockertest "github.com/ory/dockertest/v3"
	amqp "github.com/rabbitmq/amqp091-go"
	"github.com/stretchr/testify/assert"
<<<<<<< HEAD
=======
	"google.golang.org/protobuf/proto"
>>>>>>> ada5813f
)

const (
	port          = "5672/tcp"
	brokerName    = "rabbitmq"
	brokerVersion = "3.9.20"
)

var (
	publisher messaging.Publisher
	pubsub    messaging.PubSub
	logger    mflog.Logger
	address   string
)

func TestMain(m *testing.M) {
	pool, err := dockertest.NewPool("")
	if err != nil {
		log.Fatalf("Could not connect to docker: %s", err)
	}

	container, err := pool.Run(brokerName, brokerVersion, []string{})
	if err != nil {
		log.Fatalf("Could not start container: %s", err)
	}
	handleInterrupt(pool, container)

	address = fmt.Sprintf("amqp://%s:%s", "localhost", container.GetPort(port))
	if err := pool.Retry(func() error {
		publisher, err = rabbitmq.NewPublisher(address)
		return err
	}); err != nil {
		log.Fatalf("Could not connect to docker: %s", err)
	}

	logger, err = mflog.New(os.Stdout, mflog.Debug.String())
	if err != nil {
		log.Fatalf(err.Error())
	}
	if err := pool.Retry(func() error {
		pubsub, err = rabbitmq.NewPubSub(address, "mainflux", logger)
		return err
	}); err != nil {
		log.Fatalf("Could not connect to docker: %s", err)
	}

	code := m.Run()
	if err := pool.Purge(container); err != nil {
		log.Fatalf("Could not purge container: %s", err)
	}

	os.Exit(code)
}

func newConn() (*amqp.Connection, *amqp.Channel, error) {
	conn, err := amqp.Dial(address)
	if err != nil {
		return nil, nil, err
	}
	ch, err := conn.Channel()
	if err != nil {
		return nil, nil, err
	}
	if err := ch.ExchangeDeclare(exchangeName, amqp.ExchangeTopic, true, false, false, false, nil); err != nil {
		return nil, nil, err
	}

	return conn, ch, nil
}

func rabbitHandler(deliveries <-chan amqp.Delivery, h messaging.MessageHandler) {
	for d := range deliveries {
		var msg messaging.Message
		if err := proto.Unmarshal(d.Body, &msg); err != nil {
			logger.Warn(fmt.Sprintf("Failed to unmarshal received message: %s", err))
			return
		}
<<<<<<< HEAD
		if err := h.Handle(msg); err != nil {
=======
		if err := h.Handle(&msg); err != nil {
>>>>>>> ada5813f
			logger.Warn(fmt.Sprintf("Failed to handle Mainflux message: %s", err))
			return
		}
	}
}

func subscribe(t *testing.T, ch *amqp.Channel, topic string) <-chan amqp.Delivery {
	_, err := ch.QueueDeclare(topic, true, true, true, false, nil)
	assert.Nil(t, err, fmt.Sprintf("got unexpected error: %s", err))

	err = ch.QueueBind(topic, topic, exchangeName, false, nil)
	assert.Nil(t, err, fmt.Sprintf("got unexpected error: %s", err))

	clientID := fmt.Sprintf("%s-%s", topic, clientID)
	msgs, err := ch.Consume(topic, clientID, true, false, false, false, nil)
	assert.Nil(t, err, fmt.Sprintf("got unexpected error: %s", err))

	return msgs
}

func handleInterrupt(pool *dockertest.Pool, container *dockertest.Resource) {
	c := make(chan os.Signal, 2)
	signal.Notify(c, os.Interrupt, syscall.SIGTERM)
	go func() {
		<-c
		if err := pool.Purge(container); err != nil {
			log.Fatalf("Could not purge container: %s", err)
		}
		os.Exit(0)
	}()
}<|MERGE_RESOLUTION|>--- conflicted
+++ resolved
@@ -11,20 +11,13 @@
 	"syscall"
 	"testing"
 
-<<<<<<< HEAD
-	"github.com/gogo/protobuf/proto"
-=======
->>>>>>> ada5813f
 	mflog "github.com/mainflux/mainflux/logger"
 	"github.com/mainflux/mainflux/pkg/messaging"
 	"github.com/mainflux/mainflux/pkg/messaging/rabbitmq"
 	dockertest "github.com/ory/dockertest/v3"
 	amqp "github.com/rabbitmq/amqp091-go"
 	"github.com/stretchr/testify/assert"
-<<<<<<< HEAD
-=======
 	"google.golang.org/protobuf/proto"
->>>>>>> ada5813f
 )
 
 const (
@@ -102,11 +95,7 @@
 			logger.Warn(fmt.Sprintf("Failed to unmarshal received message: %s", err))
 			return
 		}
-<<<<<<< HEAD
-		if err := h.Handle(msg); err != nil {
-=======
 		if err := h.Handle(&msg); err != nil {
->>>>>>> ada5813f
 			logger.Warn(fmt.Sprintf("Failed to handle Mainflux message: %s", err))
 			return
 		}
