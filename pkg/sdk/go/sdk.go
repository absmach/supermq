// Copyright (c) Mainflux
// SPDX-License-Identifier: Apache-2.0

package sdk

import (
	"bytes"
	"crypto/tls"
	"encoding/json"
	"fmt"
	"io/ioutil"
	"net/http"
	"net/url"
	"strconv"
	"strings"
	"time"

	"github.com/mainflux/mainflux"
	"github.com/mainflux/mainflux/internal/apiutil"
	"github.com/mainflux/mainflux/pkg/errors"
)

const (
	// CTJSON represents JSON content type.
	CTJSON ContentType = "application/json"

	// CTJSONSenML represents JSON SenML content type.
	CTJSONSenML ContentType = "application/senml+json"

	// CTBinary represents binary content type.
	CTBinary ContentType = "application/octet-stream"
)

// ContentType represents all possible content types.
type ContentType string

var _ SDK = (*mfSDK)(nil)

// User represents mainflux user its credentials.
type User struct {
	ID       string                 `json:"id,omitempty"`
	Email    string                 `json:"email,omitempty"`
	Groups   []string               `json:"groups,omitempty"`
	Password string                 `json:"password,omitempty"`
	Metadata map[string]interface{} `json:"metadata,omitempty"`
}
type PageMetadata struct {
	Total        uint64                 `json:"total"`
	Offset       uint64                 `json:"offset"`
	Limit        uint64                 `json:"limit"`
	Level        uint64                 `json:"level,omitempty"`
	Email        string                 `json:"email,omitempty"`
	Name         string                 `json:"name,omitempty"`
	Type         string                 `json:"type,omitempty"`
	Disconnected bool                   `json:"disconnected,omitempty"`
	Metadata     map[string]interface{} `json:"metadata,omitempty"`
	Status       string                 `json:"status,omitempty"`
}

// Group represents mainflux users group.
type Group struct {
	ID          string                 `json:"id,omitempty"`
	Name        string                 `json:"name,omitempty"`
	Description string                 `json:"description,omitempty"`
	ParentID    string                 `json:"parent_id,omitempty"`
	Metadata    map[string]interface{} `json:"metadata,omitempty"`
}

// Thing represents mainflux thing.
type Thing struct {
	ID       string                 `json:"id,omitempty"`
	Name     string                 `json:"name,omitempty"`
	Key      string                 `json:"key,omitempty"`
	Metadata map[string]interface{} `json:"metadata,omitempty"`
}

// Channel represents mainflux channel.
type Channel struct {
	ID       string                 `json:"id,omitempty"`
	Name     string                 `json:"name,omitempty"`
	Metadata map[string]interface{} `json:"metadata,omitempty"`
}

type Key struct {
	ID        string
	Type      uint32
	IssuerID  string
	Subject   string
	IssuedAt  time.Time
	ExpiresAt time.Time
}

// SDK contains Mainflux API.
type SDK interface {
	// CreateUser registers mainflux user.
	CreateUser(token string, user User) (string, errors.SDKError)

	// User returns user object by id.
	User(token, id string) (User, errors.SDKError)

	// Users returns list of users.
	Users(token string, pm PageMetadata) (UsersPage, errors.SDKError)

	// CreateToken receives credentials and returns user token.
	CreateToken(user User) (string, errors.SDKError)

	// UpdateUser updates existing user.
<<<<<<< HEAD
	UpdateUser(token string, user User) error

	// UpdatePassword updates user password.
	UpdatePassword(token, oldPass, newPass string) error
=======
	UpdateUser(user User, token string) errors.SDKError

	// UpdatePassword updates user password.
	UpdatePassword(oldPass, newPass, token string) errors.SDKError
>>>>>>> 302d71e8

	// EnableUser changes the status of the user to enabled.
	EnableUser(id, token string) errors.SDKError

	// DisableUser changes the status of the user to disabled.
	DisableUser(id, token string) errors.SDKError

	// CreateThing registers new thing and returns its id.
<<<<<<< HEAD
	CreateThing(token string, thing Thing) (string, error)

	// CreateThings registers new things and returns their ids.
	CreateThings(token string, things []Thing) ([]Thing, error)
=======
	CreateThing(thing Thing, token string) (string, errors.SDKError)

	// CreateThings registers new things and returns their ids.
	CreateThings(things []Thing, token string) ([]Thing, errors.SDKError)
>>>>>>> 302d71e8

	// Things returns page of things.
	Things(token string, pm PageMetadata) (ThingsPage, errors.SDKError)

	// ThingsByChannel returns page of things that are connected or not connected
	// to specified channel.
<<<<<<< HEAD
	ThingsByChannel(token, chanID string, pm PageMetadata) (ThingsPage, error)

	// Thing returns thing object by id.
	Thing(token, id string) (Thing, error)

	// UpdateThing updates existing thing.
	UpdateThing(token string, thing Thing) error

	// DeleteThing removes existing thing.
	DeleteThing(token, id string) error
=======
	ThingsByChannel(token, chanID string, offset, limit uint64, disconnected bool) (ThingsPage, errors.SDKError)

	// Thing returns thing object by id.
	Thing(id, token string) (Thing, errors.SDKError)

	// UpdateThing updates existing thing.
	UpdateThing(thing Thing, token string) errors.SDKError

	// DeleteThing removes existing thing.
	DeleteThing(id, token string) errors.SDKError
>>>>>>> 302d71e8

	// IdentifyThing validates thing's key and returns its ID
	IdentifyThing(key string) (string, errors.SDKError)

	// CreateGroup creates new group and returns its id.
<<<<<<< HEAD
	CreateGroup(token string, group Group) (string, error)

	// DeleteGroup deletes users group.
	DeleteGroup(token, id string) error

	// Groups returns page of groups.
	Groups(token string, pm PageMetadata) (GroupsPage, error)

	// Parents returns page of users groups.
	Parents(token, id string, pm PageMetadata) (GroupsPage, error)

	// Children returns page of users groups.
	Children(token, id string, pm PageMetadata) (GroupsPage, error)

	// Group returns users group object by id.
	Group(token, id string) (Group, error)

	// Assign assigns member of member type (thing or user) to a group.
	Assign(token string, memberIDs []string, memberType, groupID string) error
=======
	CreateGroup(group Group, token string) (string, errors.SDKError)

	// DeleteGroup deletes users group.
	DeleteGroup(id, token string) errors.SDKError

	// Groups returns page of groups.
	Groups(meta PageMetadata, token string) (GroupsPage, errors.SDKError)

	// Parents returns page of users groups.
	Parents(id string, offset, limit uint64, token string) (GroupsPage, errors.SDKError)

	// Children returns page of users groups.
	Children(id string, offset, limit uint64, token string) (GroupsPage, errors.SDKError)

	// Group returns users group object by id.
	Group(id, token string) (Group, errors.SDKError)

	// Assign assigns member of member type (thing or user) to a group.
	Assign(memberIDs []string, memberType, groupID string, token string) errors.SDKError
>>>>>>> 302d71e8

	// Unassign removes member from a group.
	Unassign(token, groupID string, memberIDs ...string) errors.SDKError

	// Members lists members of a group.
<<<<<<< HEAD
	Members(token, groupID string, pm PageMetadata) (MembersPage, error)

	// Memberships lists groups for user.
	Memberships(token, userID string, pm PageMetadata) (GroupsPage, error)

	// UpdateGroup updates existing group.
	UpdateGroup(token string, group Group) error

	// Connect bulk connects things to channels specified by id.
	Connect(token string, conns ConnectionIDs) error

	// DisconnectThing disconnect thing from specified channel by id.
	DisconnectThing(token, thingID, chanID string) error

	// CreateChannel creates new channel and returns its id.
	CreateChannel(token string, channel Channel) (string, error)

	// CreateChannels registers new channels and returns their ids.
	CreateChannels(token string, channels []Channel) ([]Channel, error)
=======
	Members(groupID, token string, offset, limit uint64) (MembersPage, errors.SDKError)

	// Memberships lists groups for user.
	Memberships(userID, token string, offset, limit uint64) (GroupsPage, errors.SDKError)

	// UpdateGroup updates existing group.
	UpdateGroup(group Group, token string) errors.SDKError

	// Connect bulk connects things to channels specified by id.
	Connect(conns ConnectionIDs, token string) errors.SDKError

	// DisconnectThing disconnect thing from specified channel by id.
	DisconnectThing(thingID, chanID, token string) errors.SDKError

	// CreateChannel creates new channel and returns its id.
	CreateChannel(channel Channel, token string) (string, errors.SDKError)

	// CreateChannels registers new channels and returns their ids.
	CreateChannels(channels []Channel, token string) ([]Channel, errors.SDKError)
>>>>>>> 302d71e8

	// Channels returns page of channels.
	Channels(token string, pm PageMetadata) (ChannelsPage, errors.SDKError)

	// ChannelsByThing returns page of channels that are connected or not connected
	// to specified thing.
<<<<<<< HEAD
	ChannelsByThing(token, thingID string, pm PageMetadata) (ChannelsPage, error)

	// Channel returns channel data by id.
	Channel(token, id string) (Channel, error)

	// UpdateChannel updates existing channel.
	UpdateChannel(token string, channel Channel) error

	// DeleteChannel removes existing channel.
	DeleteChannel(token, id string) error

	// SendMessage send message to specified channel.
	SendMessage(token, chanID, msg string) error

	// ReadMessages read messages of specified channel.
	ReadMessages(token, chanID string) (MessagesPage, error)
=======
	ChannelsByThing(token, thingID string, offset, limit uint64, connected bool) (ChannelsPage, errors.SDKError)

	// Channel returns channel data by id.
	Channel(id, token string) (Channel, errors.SDKError)

	// UpdateChannel updates existing channel.
	UpdateChannel(channel Channel, token string) errors.SDKError

	// DeleteChannel removes existing channel.
	DeleteChannel(id, token string) errors.SDKError

	// SendMessage send message to specified channel.
	SendMessage(chanID, msg, token string) errors.SDKError

	// ReadMessages read messages of specified channel.
	ReadMessages(chanID, token string) (MessagesPage, errors.SDKError)
>>>>>>> 302d71e8

	// SetContentType sets message content type.
	SetContentType(ct ContentType) errors.SDKError

	// Health returns things service health check.
	Health() (mainflux.HealthInfo, errors.SDKError)

	// AddBootstrap add bootstrap configuration
	AddBootstrap(token string, cfg BootstrapConfig) (string, errors.SDKError)

	// View returns Thing Config with given ID belonging to the user identified by the given token.
	ViewBootstrap(token, id string) (BootstrapConfig, errors.SDKError)

	// Update updates editable fields of the provided Config.
	UpdateBootstrap(token string, cfg BootstrapConfig) errors.SDKError

	// Update boostrap config certificates
	UpdateBootstrapCerts(token string, id string, clientCert, clientKey, ca string) errors.SDKError

	// Remove removes Config with specified token that belongs to the user identified by the given token.
	RemoveBootstrap(token, id string) errors.SDKError

	// Bootstrap returns Config to the Thing with provided external ID using external key.
	Bootstrap(externalKey, externalID string) (BootstrapConfig, errors.SDKError)

	// Whitelist updates Thing state Config with given ID belonging to the user identified by the given token.
	Whitelist(token string, cfg BootstrapConfig) errors.SDKError

	// IssueCert issues a certificate for a thing required for mtls.
<<<<<<< HEAD
	IssueCert(token, thingID string, keyBits int, keyType, valid string) (Cert, error)

	// RemoveCert removes a certificate
	RemoveCert(token, id string) error

	// RevokeCert revokes certificate with certID for thing with thingID
	RevokeCert(token, thingID, certID string) error
=======
	IssueCert(thingID string, keyBits int, keyType, valid, token string) (Cert, errors.SDKError)

	// RemoveCert removes a certificate
	RemoveCert(id, token string) errors.SDKError

	// RevokeCert revokes certificate with certID for thing with thingID
	RevokeCert(thingID, certID, token string) errors.SDKError
>>>>>>> 302d71e8

	// Issue issues a new key, returning its token value alongside.
	Issue(token string, duration time.Duration) (KeyRes, errors.SDKError)

	// Revoke removes the key with the provided ID that is issued by the user identified by the provided key.
	Revoke(token, id string) errors.SDKError

	// RetrieveKey retrieves data for the key identified by the provided ID, that is issued by the user identified by the provided key.
	RetrieveKey(token, id string) (retrieveKeyRes, errors.SDKError)
}

type mfSDK struct {
	authURL        string
	bootstrapURL   string
	certsURL       string
	httpAdapterURL string
	readerURL      string
	thingsURL      string
	usersURL       string

	msgContentType ContentType
	client         *http.Client
}

// Config contains sdk configuration parameters.
type Config struct {
	AuthURL        string
	BootstrapURL   string
	CertsURL       string
	HTTPAdapterURL string
	ReaderURL      string
	ThingsURL      string
	UsersURL       string

	MsgContentType  ContentType
	TLSVerification bool
}

// NewSDK returns new mainflux SDK instance.
func NewSDK(conf Config) SDK {
	return &mfSDK{
		authURL:        conf.AuthURL,
		bootstrapURL:   conf.BootstrapURL,
		certsURL:       conf.CertsURL,
		httpAdapterURL: conf.HTTPAdapterURL,
		readerURL:      conf.ReaderURL,
		thingsURL:      conf.ThingsURL,
		usersURL:       conf.UsersURL,

		msgContentType: conf.MsgContentType,
		client: &http.Client{
			Transport: &http.Transport{
				TLSClientConfig: &tls.Config{
					InsecureSkipVerify: !conf.TLSVerification,
				},
			},
		},
	}
}

// processRequest creates and send a new HTTP request, and checks for errors in the HTTP response.
// It then returns the response headers, the response body, and the associated error(s) (if any).
func (sdk mfSDK) processRequest(method, url, token, contentType string, data []byte, expectedRespCodes ...int) (http.Header, []byte, errors.SDKError) {
	req, err := http.NewRequest(method, url, bytes.NewReader(data))
	if err != nil {
		return make(http.Header), []byte{}, errors.NewSDKError(err)
	}

	if token != "" {
		if !strings.Contains(token, apiutil.ThingPrefix) {
			token = apiutil.BearerPrefix + token
		}
		req.Header.Set("Authorization", token)
	}
	if contentType != "" {
		req.Header.Add("Content-Type", contentType)
	}

	resp, err := sdk.client.Do(req)
	if err != nil {
		return make(http.Header), []byte{}, errors.NewSDKError(err)
	}
	defer resp.Body.Close()

	sdkerr := errors.CheckError(resp, expectedRespCodes...)
	if sdkerr != nil {
		return make(http.Header), []byte{}, sdkerr
	}

	body, err := ioutil.ReadAll(resp.Body)
	if err != nil {
		return make(http.Header), []byte{}, errors.NewSDKError(err)
	}

	return resp.Header, body, nil
}

func (sdk mfSDK) withQueryParams(baseURL, endpoint string, pm PageMetadata) (string, error) {
	q, err := pm.query()
	if err != nil {
		return "", err
	}
	return fmt.Sprintf("%s/%s?%s", baseURL, endpoint, q), nil
}

func (pm PageMetadata) query() (string, error) {
	q := url.Values{}
	q.Add("total", strconv.FormatUint(pm.Total, 10))
	q.Add("offset", strconv.FormatUint(pm.Offset, 10))
	q.Add("limit", strconv.FormatUint(pm.Limit, 10))
	q.Add("disconnected", strconv.FormatBool(pm.Disconnected))
	if pm.Level != 0 {
		q.Add("level", strconv.FormatUint(pm.Level, 10))
	}
	if pm.Email != "" {
		q.Add("email", pm.Email)
	}
	if pm.Name != "" {
		q.Add("name", pm.Name)
	}
	if pm.Type != "" {
		q.Add("type", pm.Type)
	}
	if pm.Status != "" {
		q.Add("status", pm.Status)
	}
	if pm.Metadata != nil {
		md, err := json.Marshal(pm.Metadata)
		if err != nil {
			return "", errors.NewSDKError(err)
		}
		q.Add("metadata", string(md))
	}
	return q.Encode(), nil
}<|MERGE_RESOLUTION|>--- conflicted
+++ resolved
@@ -105,17 +105,10 @@
 	CreateToken(user User) (string, errors.SDKError)
 
 	// UpdateUser updates existing user.
-<<<<<<< HEAD
-	UpdateUser(token string, user User) error
+	UpdateUser(token string, user User) errors.SDKError
 
 	// UpdatePassword updates user password.
-	UpdatePassword(token, oldPass, newPass string) error
-=======
-	UpdateUser(user User, token string) errors.SDKError
-
-	// UpdatePassword updates user password.
-	UpdatePassword(oldPass, newPass, token string) errors.SDKError
->>>>>>> 302d71e8
+	UpdatePassword(token, oldPass, newPass string) errors.SDKError
 
 	// EnableUser changes the status of the user to enabled.
 	EnableUser(id, token string) errors.SDKError
@@ -124,179 +117,96 @@
 	DisableUser(id, token string) errors.SDKError
 
 	// CreateThing registers new thing and returns its id.
-<<<<<<< HEAD
-	CreateThing(token string, thing Thing) (string, error)
+	CreateThing(token string, thing Thing) (string, errors.SDKError)
 
 	// CreateThings registers new things and returns their ids.
-	CreateThings(token string, things []Thing) ([]Thing, error)
-=======
-	CreateThing(thing Thing, token string) (string, errors.SDKError)
-
-	// CreateThings registers new things and returns their ids.
-	CreateThings(things []Thing, token string) ([]Thing, errors.SDKError)
->>>>>>> 302d71e8
+	CreateThings(token string, things []Thing) ([]Thing, errors.SDKError)
 
 	// Things returns page of things.
 	Things(token string, pm PageMetadata) (ThingsPage, errors.SDKError)
 
 	// ThingsByChannel returns page of things that are connected or not connected
 	// to specified channel.
-<<<<<<< HEAD
-	ThingsByChannel(token, chanID string, pm PageMetadata) (ThingsPage, error)
+	ThingsByChannel(token, chanID string, pm PageMetadata) (ThingsPage, errors.SDKError)
 
 	// Thing returns thing object by id.
-	Thing(token, id string) (Thing, error)
+	Thing(token, id string) (Thing, errors.SDKError)
 
 	// UpdateThing updates existing thing.
-	UpdateThing(token string, thing Thing) error
+	UpdateThing(token string, thing Thing) errors.SDKError
 
 	// DeleteThing removes existing thing.
-	DeleteThing(token, id string) error
-=======
-	ThingsByChannel(token, chanID string, offset, limit uint64, disconnected bool) (ThingsPage, errors.SDKError)
-
-	// Thing returns thing object by id.
-	Thing(id, token string) (Thing, errors.SDKError)
-
-	// UpdateThing updates existing thing.
-	UpdateThing(thing Thing, token string) errors.SDKError
-
-	// DeleteThing removes existing thing.
-	DeleteThing(id, token string) errors.SDKError
->>>>>>> 302d71e8
+	DeleteThing(token, id string) errors.SDKError
 
 	// IdentifyThing validates thing's key and returns its ID
 	IdentifyThing(key string) (string, errors.SDKError)
 
 	// CreateGroup creates new group and returns its id.
-<<<<<<< HEAD
-	CreateGroup(token string, group Group) (string, error)
+	CreateGroup(token string, group Group) (string, errors.SDKError)
 
 	// DeleteGroup deletes users group.
-	DeleteGroup(token, id string) error
+	DeleteGroup(token, id string) errors.SDKError
 
 	// Groups returns page of groups.
-	Groups(token string, pm PageMetadata) (GroupsPage, error)
+	Groups(token string, pm PageMetadata) (GroupsPage, errors.SDKError)
 
 	// Parents returns page of users groups.
-	Parents(token, id string, pm PageMetadata) (GroupsPage, error)
+	Parents(token, id string, pm PageMetadata) (GroupsPage, errors.SDKError)
 
 	// Children returns page of users groups.
-	Children(token, id string, pm PageMetadata) (GroupsPage, error)
+	Children(token, id string, pm PageMetadata) (GroupsPage, errors.SDKError)
 
 	// Group returns users group object by id.
-	Group(token, id string) (Group, error)
+	Group(token, id string) (Group, errors.SDKError)
 
 	// Assign assigns member of member type (thing or user) to a group.
-	Assign(token string, memberIDs []string, memberType, groupID string) error
-=======
-	CreateGroup(group Group, token string) (string, errors.SDKError)
-
-	// DeleteGroup deletes users group.
-	DeleteGroup(id, token string) errors.SDKError
-
-	// Groups returns page of groups.
-	Groups(meta PageMetadata, token string) (GroupsPage, errors.SDKError)
-
-	// Parents returns page of users groups.
-	Parents(id string, offset, limit uint64, token string) (GroupsPage, errors.SDKError)
-
-	// Children returns page of users groups.
-	Children(id string, offset, limit uint64, token string) (GroupsPage, errors.SDKError)
-
-	// Group returns users group object by id.
-	Group(id, token string) (Group, errors.SDKError)
-
-	// Assign assigns member of member type (thing or user) to a group.
-	Assign(memberIDs []string, memberType, groupID string, token string) errors.SDKError
->>>>>>> 302d71e8
+	Assign(token string, memberIDs []string, memberType, groupID string) errors.SDKError
 
 	// Unassign removes member from a group.
 	Unassign(token, groupID string, memberIDs ...string) errors.SDKError
 
 	// Members lists members of a group.
-<<<<<<< HEAD
-	Members(token, groupID string, pm PageMetadata) (MembersPage, error)
+	Members(token, groupID string, pm PageMetadata) (MembersPage, errors.SDKError)
 
 	// Memberships lists groups for user.
-	Memberships(token, userID string, pm PageMetadata) (GroupsPage, error)
+	Memberships(token, userID string, pm PageMetadata) (GroupsPage, errors.SDKError)
 
 	// UpdateGroup updates existing group.
-	UpdateGroup(token string, group Group) error
+	UpdateGroup(token string, group Group) errors.SDKError
 
 	// Connect bulk connects things to channels specified by id.
-	Connect(token string, conns ConnectionIDs) error
+	Connect(token string, conns ConnectionIDs) errors.SDKError
 
 	// DisconnectThing disconnect thing from specified channel by id.
-	DisconnectThing(token, thingID, chanID string) error
+	DisconnectThing(token, thingID, chanID string) errors.SDKError
 
 	// CreateChannel creates new channel and returns its id.
-	CreateChannel(token string, channel Channel) (string, error)
+	CreateChannel(token string, channel Channel) (string, errors.SDKError)
 
 	// CreateChannels registers new channels and returns their ids.
-	CreateChannels(token string, channels []Channel) ([]Channel, error)
-=======
-	Members(groupID, token string, offset, limit uint64) (MembersPage, errors.SDKError)
-
-	// Memberships lists groups for user.
-	Memberships(userID, token string, offset, limit uint64) (GroupsPage, errors.SDKError)
-
-	// UpdateGroup updates existing group.
-	UpdateGroup(group Group, token string) errors.SDKError
-
-	// Connect bulk connects things to channels specified by id.
-	Connect(conns ConnectionIDs, token string) errors.SDKError
-
-	// DisconnectThing disconnect thing from specified channel by id.
-	DisconnectThing(thingID, chanID, token string) errors.SDKError
-
-	// CreateChannel creates new channel and returns its id.
-	CreateChannel(channel Channel, token string) (string, errors.SDKError)
-
-	// CreateChannels registers new channels and returns their ids.
-	CreateChannels(channels []Channel, token string) ([]Channel, errors.SDKError)
->>>>>>> 302d71e8
+	CreateChannels(token string, channels []Channel) ([]Channel, errors.SDKError)
 
 	// Channels returns page of channels.
 	Channels(token string, pm PageMetadata) (ChannelsPage, errors.SDKError)
 
 	// ChannelsByThing returns page of channels that are connected or not connected
 	// to specified thing.
-<<<<<<< HEAD
-	ChannelsByThing(token, thingID string, pm PageMetadata) (ChannelsPage, error)
+	ChannelsByThing(token, thingID string, pm PageMetadata) (ChannelsPage, errors.SDKError)
 
 	// Channel returns channel data by id.
-	Channel(token, id string) (Channel, error)
+	Channel(token, id string) (Channel, errors.SDKError)
 
 	// UpdateChannel updates existing channel.
-	UpdateChannel(token string, channel Channel) error
+	UpdateChannel(token string, channel Channel) errors.SDKError
 
 	// DeleteChannel removes existing channel.
-	DeleteChannel(token, id string) error
+	DeleteChannel(token, id string) errors.SDKError
 
 	// SendMessage send message to specified channel.
-	SendMessage(token, chanID, msg string) error
+	SendMessage(token, chanID, msg string) errors.SDKError
 
 	// ReadMessages read messages of specified channel.
-	ReadMessages(token, chanID string) (MessagesPage, error)
-=======
-	ChannelsByThing(token, thingID string, offset, limit uint64, connected bool) (ChannelsPage, errors.SDKError)
-
-	// Channel returns channel data by id.
-	Channel(id, token string) (Channel, errors.SDKError)
-
-	// UpdateChannel updates existing channel.
-	UpdateChannel(channel Channel, token string) errors.SDKError
-
-	// DeleteChannel removes existing channel.
-	DeleteChannel(id, token string) errors.SDKError
-
-	// SendMessage send message to specified channel.
-	SendMessage(chanID, msg, token string) errors.SDKError
-
-	// ReadMessages read messages of specified channel.
-	ReadMessages(chanID, token string) (MessagesPage, errors.SDKError)
->>>>>>> 302d71e8
+	ReadMessages(token, chanID string) (MessagesPage, errors.SDKError)
 
 	// SetContentType sets message content type.
 	SetContentType(ct ContentType) errors.SDKError
@@ -326,23 +236,13 @@
 	Whitelist(token string, cfg BootstrapConfig) errors.SDKError
 
 	// IssueCert issues a certificate for a thing required for mtls.
-<<<<<<< HEAD
-	IssueCert(token, thingID string, keyBits int, keyType, valid string) (Cert, error)
+	IssueCert(token, thingID string, keyBits int, keyType, valid string) (Cert, errors.SDKError)
 
 	// RemoveCert removes a certificate
-	RemoveCert(token, id string) error
+	RemoveCert(token, id string) errors.SDKError
 
 	// RevokeCert revokes certificate with certID for thing with thingID
-	RevokeCert(token, thingID, certID string) error
-=======
-	IssueCert(thingID string, keyBits int, keyType, valid, token string) (Cert, errors.SDKError)
-
-	// RemoveCert removes a certificate
-	RemoveCert(id, token string) errors.SDKError
-
-	// RevokeCert revokes certificate with certID for thing with thingID
-	RevokeCert(thingID, certID, token string) errors.SDKError
->>>>>>> 302d71e8
+	RevokeCert(token, thingID, certID string) errors.SDKError
 
 	// Issue issues a new key, returning its token value alongside.
 	Issue(token string, duration time.Duration) (KeyRes, errors.SDKError)
