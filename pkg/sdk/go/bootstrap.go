--- conflicted
+++ resolved
@@ -115,12 +115,9 @@
 		return errors.NewSDKError(err)
 	}
 
-<<<<<<< HEAD
-	return errors.CheckError(resp, http.StatusOK, http.StatusCreated)
-=======
+
 	_, _, sdkerr := sdk.processRequest(http.MethodPatch, url, token, string(CTJSON), data, http.StatusOK)
 	return sdkerr
->>>>>>> 302d71e8
 }
 
 func (sdk mfSDK) RemoveBootstrap(token, id string) errors.SDKError {
