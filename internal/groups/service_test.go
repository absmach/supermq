--- conflicted
+++ resolved
@@ -1,1797 +1,4 @@
 // Copyright (c) Abstract Machines
 // SPDX-License-Identifier: Apache-2.0
 
-package groups_test
-
-import (
-	"context"
-	"fmt"
-	"testing"
-	"time"
-
-	"github.com/0x6flab/namegenerator"
-	mgauth "github.com/absmach/magistrala/auth"
-	"github.com/absmach/magistrala/internal/groups"
-	"github.com/absmach/magistrala/internal/testsutil"
-<<<<<<< HEAD
-=======
-	"github.com/absmach/magistrala/pkg/apiutil"
-	"github.com/absmach/magistrala/pkg/authn"
-	mgauthn "github.com/absmach/magistrala/pkg/authn"
->>>>>>> eb881690
-	"github.com/absmach/magistrala/pkg/clients"
-	"github.com/absmach/magistrala/pkg/errors"
-	repoerr "github.com/absmach/magistrala/pkg/errors/repository"
-	svcerr "github.com/absmach/magistrala/pkg/errors/service"
-	mggroups "github.com/absmach/magistrala/pkg/groups"
-	"github.com/absmach/magistrala/pkg/groups/mocks"
-	policysvc "github.com/absmach/magistrala/pkg/policies"
-	policymocks "github.com/absmach/magistrala/pkg/policies/mocks"
-	"github.com/absmach/magistrala/pkg/uuid"
-	"github.com/stretchr/testify/assert"
-	"github.com/stretchr/testify/mock"
-)
-
-var (
-	idProvider = uuid.New()
-	namegen    = namegenerator.NewGenerator()
-	validGroup = mggroups.Group{
-		Name:        namegen.Generate(),
-		Description: namegen.Generate(),
-		Metadata: map[string]interface{}{
-			"key": "value",
-		},
-		Status: clients.Status(groups.EnabledStatus),
-	}
-	allowedIDs = []string{
-		testsutil.GenerateUUID(&testing.T{}),
-		testsutil.GenerateUUID(&testing.T{}),
-		testsutil.GenerateUUID(&testing.T{}),
-	}
-	validID = testsutil.GenerateUUID(&testing.T{})
-)
-
-func TestCreateGroup(t *testing.T) {
-	repo := new(mocks.Repository)
-<<<<<<< HEAD
-	authsvc := new(authmocks.AuthServiceClient)
-	policy := new(authmocks.PolicyServiceClient)
-	svc, _ := groups.NewService(repo, idProvider, authsvc, policy)
-=======
-	policies := new(policymocks.Service)
-	svc := groups.NewService(repo, idProvider, policies)
->>>>>>> eb881690
-
-	cases := []struct {
-		desc         string
-		session      authn.Session
-		kind         string
-		group        mggroups.Group
-		repoResp     mggroups.Group
-		repoErr      error
-		addPolErr    error
-		deletePolErr error
-		err          error
-	}{
-		{
-			desc:    "successfully",
-			session: authn.Session{UserID: validID, DomainID: validID, DomainUserID: validID},
-			kind:    policysvc.NewGroupKind,
-			group:   validGroup,
-			repoResp: mggroups.Group{
-				ID:        testsutil.GenerateUUID(t),
-				CreatedAt: time.Now(),
-				Domain:    testsutil.GenerateUUID(t),
-			},
-			err: nil,
-		},
-		{
-			desc:    "with invalid status",
-			session: authn.Session{UserID: validID, DomainID: validID, DomainUserID: validID},
-			kind:    policysvc.NewGroupKind,
-			group: mggroups.Group{
-				Name:        namegen.Generate(),
-				Description: namegen.Generate(),
-				Status:      clients.Status(100),
-			},
-			err: svcerr.ErrInvalidStatus,
-		},
-		{
-			desc:    "successfully with parent",
-			session: authn.Session{UserID: validID, DomainID: validID, DomainUserID: validID},
-			kind:    policysvc.NewGroupKind,
-			group: mggroups.Group{
-				Name:        namegen.Generate(),
-				Description: namegen.Generate(),
-				Status:      clients.Status(groups.EnabledStatus),
-				Parent:      testsutil.GenerateUUID(t),
-			},
-			repoResp: mggroups.Group{
-				ID:        testsutil.GenerateUUID(t),
-				CreatedAt: time.Now(),
-				Domain:    testsutil.GenerateUUID(t),
-				Parent:    testsutil.GenerateUUID(t),
-			},
-		},
-		{
-			desc:     "with repo error",
-			session:  authn.Session{UserID: validID, DomainID: validID, DomainUserID: validID},
-			kind:     policysvc.NewGroupKind,
-			group:    validGroup,
-			repoResp: mggroups.Group{},
-			repoErr:  errors.ErrMalformedEntity,
-			err:      errors.ErrMalformedEntity,
-		},
-		{
-			desc:    "with failed to add policies",
-			session: authn.Session{UserID: validID, DomainID: validID, DomainUserID: validID},
-			kind:    policysvc.NewGroupKind,
-			group:   validGroup,
-			repoResp: mggroups.Group{
-				ID: testsutil.GenerateUUID(t),
-			},
-			addPolErr: svcerr.ErrAuthorization,
-			err:       svcerr.ErrAuthorization,
-		},
-		{
-			desc:    "with failed to delete policies response",
-			session: authn.Session{UserID: validID, DomainID: validID, DomainUserID: validID},
-			kind:    policysvc.NewGroupKind,
-			group: mggroups.Group{
-				Name:        namegen.Generate(),
-				Description: namegen.Generate(),
-				Status:      clients.Status(groups.EnabledStatus),
-				Parent:      testsutil.GenerateUUID(t),
-			},
-			repoErr:      errors.ErrMalformedEntity,
-			deletePolErr: svcerr.ErrAuthorization,
-			err:          errors.ErrMalformedEntity,
-		},
-	}
-
-	for _, tc := range cases {
-		t.Run(tc.desc, func(t *testing.T) {
-			repoCall := repo.On("Save", context.Background(), mock.Anything).Return(tc.repoResp, tc.repoErr)
-			policyCall := policies.On("AddPolicies", context.Background(), mock.Anything).Return(tc.addPolErr)
-			policyCall1 := policies.On("DeletePolicies", mock.Anything, mock.Anything).Return(tc.deletePolErr)
-			got, err := svc.CreateGroup(context.Background(), tc.session, tc.kind, tc.group)
-			assert.True(t, errors.Contains(err, tc.err), fmt.Sprintf("expected error %v to contain %v", err, tc.err))
-			if err == nil {
-				assert.NotEmpty(t, got.ID)
-				assert.NotEmpty(t, got.CreatedAt)
-				assert.NotEmpty(t, got.Domain)
-				assert.WithinDuration(t, time.Now(), got.CreatedAt, 2*time.Second)
-				ok := repoCall.Parent.AssertCalled(t, "Save", context.Background(), mock.Anything)
-				assert.True(t, ok, fmt.Sprintf("Save was not called on %s", tc.desc))
-			}
-			repoCall.Unset()
-			policyCall.Unset()
-			policyCall1.Unset()
-		})
-	}
-}
-
-func TestViewGroup(t *testing.T) {
-	repo := new(mocks.Repository)
-<<<<<<< HEAD
-	authsvc := new(authmocks.AuthServiceClient)
-	policy := new(authmocks.PolicyServiceClient)
-	svc, _ := groups.NewService(repo, idProvider, authsvc, policy)
-=======
-	policies := new(policymocks.Service)
-	svc := groups.NewService(repo, idProvider, policies)
->>>>>>> eb881690
-
-	cases := []struct {
-		desc     string
-		id       string
-		repoResp mggroups.Group
-		repoErr  error
-		err      error
-	}{
-		{
-			desc:     "successfully",
-			id:       testsutil.GenerateUUID(t),
-			repoResp: validGroup,
-		},
-		{
-			desc:    "with repo error",
-			id:      testsutil.GenerateUUID(t),
-			repoErr: repoerr.ErrNotFound,
-			err:     svcerr.ErrViewEntity,
-		},
-	}
-
-	for _, tc := range cases {
-		t.Run(tc.desc, func(t *testing.T) {
-			repoCall := repo.On("RetrieveByID", context.Background(), tc.id).Return(tc.repoResp, tc.repoErr)
-			got, err := svc.ViewGroup(context.Background(), mgauthn.Session{}, tc.id)
-			assert.True(t, errors.Contains(err, tc.err), fmt.Sprintf("expected error %v to contain %v", err, tc.err))
-			if err == nil {
-				assert.Equal(t, tc.repoResp, got)
-				ok := repo.AssertCalled(t, "RetrieveByID", context.Background(), tc.id)
-				assert.True(t, ok, fmt.Sprintf("RetrieveByID was not called on %s", tc.desc))
-			}
-			repoCall.Unset()
-		})
-	}
-}
-
-<<<<<<< HEAD
-func TestUpdateGroup(t *testing.T) {
-	repo := new(mocks.Repository)
-	authsvc := new(authmocks.AuthServiceClient)
-	policy := new(authmocks.PolicyServiceClient)
-	svc, _ := groups.NewService(repo, idProvider, authsvc, policy)
-=======
-func TestViewGroupPerms(t *testing.T) {
-	repo := new(mocks.Repository)
-	policies := new(policymocks.Service)
-	svc := groups.NewService(repo, idProvider, policies)
-
-	cases := []struct {
-		desc     string
-		session  authn.Session
-		id       string
-		listResp policysvc.Permissions
-		listErr  error
-		err      error
-	}{
-		{
-			desc:    "successfully",
-			session: authn.Session{UserID: validID, DomainID: validID, DomainUserID: validID},
-			id:      testsutil.GenerateUUID(t),
-			listResp: []string{
-				policysvc.ViewPermission,
-				policysvc.EditPermission,
-			},
-		},
-		{
-			desc:    "with failed to list permissions",
-			session: authn.Session{UserID: validID, DomainID: validID, DomainUserID: validID},
-			id:      testsutil.GenerateUUID(t),
-			listErr: svcerr.ErrAuthorization,
-			err:     svcerr.ErrAuthorization,
-		},
-		{
-			desc:     "with empty permissions",
-			session:  authn.Session{UserID: validID, DomainID: validID, DomainUserID: validID},
-			id:       testsutil.GenerateUUID(t),
-			listResp: []string{},
-			err:      svcerr.ErrAuthorization,
-		},
-	}
-
-	for _, tc := range cases {
-		t.Run(tc.desc, func(t *testing.T) {
-			policyCall := policies.On("ListPermissions", context.Background(), policysvc.Policy{
-				SubjectType: policysvc.UserType,
-				Subject:     validID,
-				Object:      tc.id,
-				ObjectType:  policysvc.GroupType,
-			}, []string{}).Return(tc.listResp, tc.listErr)
-			got, err := svc.ViewGroupPerms(context.Background(), tc.session, tc.id)
-			assert.True(t, errors.Contains(err, tc.err), fmt.Sprintf("expected error %v to contain %v", err, tc.err))
-			if err == nil {
-				assert.ElementsMatch(t, tc.listResp, got)
-			}
-			policyCall.Unset()
-		})
-	}
-}
-
-func TestUpdateGroup(t *testing.T) {
-	repo := new(mocks.Repository)
-	policies := new(policymocks.Service)
-	svc := groups.NewService(repo, idProvider, policies)
->>>>>>> eb881690
-
-	cases := []struct {
-		desc     string
-		session  authn.Session
-		group    mggroups.Group
-		repoResp mggroups.Group
-		repoErr  error
-		err      error
-	}{
-		{
-			desc:    "successfully",
-			session: authn.Session{UserID: validID, DomainID: validID, DomainUserID: validID},
-			group: mggroups.Group{
-				ID:   testsutil.GenerateUUID(t),
-				Name: namegen.Generate(),
-			},
-			repoResp: validGroup,
-		},
-		{
-			desc:    " with repo error",
-			session: authn.Session{UserID: validID, DomainID: validID, DomainUserID: validID},
-			group: mggroups.Group{
-				ID:   testsutil.GenerateUUID(t),
-				Name: namegen.Generate(),
-			},
-			repoErr: repoerr.ErrNotFound,
-			err:     svcerr.ErrNotFound,
-		},
-	}
-
-	for _, tc := range cases {
-		t.Run(tc.desc, func(t *testing.T) {
-			repoCall := repo.On("Update", context.Background(), mock.Anything).Return(tc.repoResp, tc.repoErr)
-			got, err := svc.UpdateGroup(context.Background(), tc.session, tc.group)
-			assert.True(t, errors.Contains(err, tc.err), fmt.Sprintf("expected error %v to contain %v", err, tc.err))
-			if err == nil {
-				assert.Equal(t, tc.repoResp, got)
-				ok := repo.AssertCalled(t, "Update", context.Background(), mock.Anything)
-				assert.True(t, ok, fmt.Sprintf("Update was not called on %s", tc.desc))
-			}
-			repoCall.Unset()
-		})
-	}
-}
-
-func TestEnableGroup(t *testing.T) {
-	repo := new(mocks.Repository)
-<<<<<<< HEAD
-	authsvc := new(authmocks.AuthServiceClient)
-	policy := new(authmocks.PolicyServiceClient)
-	svc, _ := groups.NewService(repo, idProvider, authsvc, policy)
-=======
-	policies := new(policymocks.Service)
-	svc := groups.NewService(repo, idProvider, policies)
->>>>>>> eb881690
-
-	cases := []struct {
-		desc         string
-		session      authn.Session
-		id           string
-		retrieveResp mggroups.Group
-		retrieveErr  error
-		changeResp   mggroups.Group
-		changeErr    error
-		err          error
-	}{
-		{
-			desc:    "successfully",
-			session: authn.Session{UserID: validID, DomainID: validID, DomainUserID: validID},
-			id:      testsutil.GenerateUUID(t),
-			retrieveResp: mggroups.Group{
-				Status: clients.Status(groups.DisabledStatus),
-			},
-			changeResp: validGroup,
-		},
-		{
-			desc:    "with enabled group",
-			session: authn.Session{UserID: validID, DomainID: validID, DomainUserID: validID},
-			id:      testsutil.GenerateUUID(t),
-			retrieveResp: mggroups.Group{
-				Status: clients.Status(groups.EnabledStatus),
-			},
-			err: errors.ErrStatusAlreadyAssigned,
-		},
-		{
-			desc:         "with retrieve error",
-			session:      authn.Session{UserID: validID, DomainID: validID, DomainUserID: validID},
-			id:           testsutil.GenerateUUID(t),
-			retrieveResp: mggroups.Group{},
-			retrieveErr:  repoerr.ErrNotFound,
-			err:          repoerr.ErrNotFound,
-		},
-	}
-
-	for _, tc := range cases {
-		t.Run(tc.desc, func(t *testing.T) {
-			repoCall := repo.On("RetrieveByID", context.Background(), tc.id).Return(tc.retrieveResp, tc.retrieveErr)
-			repoCall1 := repo.On("ChangeStatus", context.Background(), mock.Anything).Return(tc.changeResp, tc.changeErr)
-			got, err := svc.EnableGroup(context.Background(), tc.session, tc.id)
-			assert.True(t, errors.Contains(err, tc.err), fmt.Sprintf("expected error %v to contain %v", err, tc.err))
-			if err == nil {
-				assert.Equal(t, tc.changeResp, got)
-				ok := repo.AssertCalled(t, "RetrieveByID", context.Background(), tc.id)
-				assert.True(t, ok, fmt.Sprintf("RetrieveByID was not called on %s", tc.desc))
-			}
-			repoCall.Unset()
-			repoCall1.Unset()
-		})
-	}
-}
-
-func TestDisableGroup(t *testing.T) {
-	repo := new(mocks.Repository)
-<<<<<<< HEAD
-	authsvc := new(authmocks.AuthServiceClient)
-	policy := new(authmocks.PolicyServiceClient)
-	svc, _ := groups.NewService(repo, idProvider, authsvc, policy)
-=======
-	policies := new(policymocks.Service)
-	svc := groups.NewService(repo, idProvider, policies)
->>>>>>> eb881690
-
-	cases := []struct {
-		desc         string
-		session      authn.Session
-		id           string
-		retrieveResp mggroups.Group
-		retrieveErr  error
-		changeResp   mggroups.Group
-		changeErr    error
-		err          error
-	}{
-		{
-			desc:    "successfully",
-			session: authn.Session{UserID: validID, DomainID: validID, DomainUserID: validID},
-			id:      testsutil.GenerateUUID(t),
-			retrieveResp: mggroups.Group{
-				Status: clients.Status(groups.EnabledStatus),
-			},
-			changeResp: validGroup,
-		},
-		{
-			desc:    "with enabled group",
-			session: authn.Session{UserID: validID, DomainID: validID, DomainUserID: validID},
-			id:      testsutil.GenerateUUID(t),
-			retrieveResp: mggroups.Group{
-				Status: clients.Status(groups.DisabledStatus),
-			},
-			err: errors.ErrStatusAlreadyAssigned,
-		},
-		{
-			desc:         "with retrieve error",
-			session:      authn.Session{UserID: validID, DomainID: validID, DomainUserID: validID},
-			id:           testsutil.GenerateUUID(t),
-			retrieveResp: mggroups.Group{},
-			retrieveErr:  repoerr.ErrNotFound,
-			err:          repoerr.ErrNotFound,
-		},
-	}
-
-	for _, tc := range cases {
-		t.Run(tc.desc, func(t *testing.T) {
-			repoCall := repo.On("RetrieveByID", context.Background(), tc.id).Return(tc.retrieveResp, tc.retrieveErr)
-			repoCall1 := repo.On("ChangeStatus", context.Background(), mock.Anything).Return(tc.changeResp, tc.changeErr)
-			got, err := svc.DisableGroup(context.Background(), tc.session, tc.id)
-			assert.True(t, errors.Contains(err, tc.err), fmt.Sprintf("expected error %v to contain %v", err, tc.err))
-			if err == nil {
-				assert.Equal(t, tc.changeResp, got)
-				ok := repo.AssertCalled(t, "RetrieveByID", context.Background(), tc.id)
-				assert.True(t, ok, fmt.Sprintf("RetrieveByID was not called on %s", tc.desc))
-			}
-			repoCall.Unset()
-			repoCall1.Unset()
-		})
-	}
-}
-
-<<<<<<< HEAD
-func TestListGroups(t *testing.T) {
-	repo := new(mocks.Repository)
-	authsvc := new(authmocks.AuthServiceClient)
-	policy := new(authmocks.PolicyServiceClient)
-	svc, _ := groups.NewService(repo, idProvider, authsvc, policy)
-=======
-func TestListMembers(t *testing.T) {
-	repo := new(mocks.Repository)
-	policies := new(policymocks.Service)
-	svc := groups.NewService(repo, idProvider, policies)
-
-	cases := []struct {
-		desc            string
-		groupID         string
-		permission      string
-		memberKind      string
-		listSubjectResp policysvc.PolicyPage
-		listSubjectErr  error
-		listObjectResp  policysvc.PolicyPage
-		listObjectErr   error
-		err             error
-	}{
-		{
-			desc:       "successfully with things kind",
-			groupID:    testsutil.GenerateUUID(t),
-			memberKind: policysvc.ThingsKind,
-			listObjectResp: policysvc.PolicyPage{
-				Policies: []string{
-					testsutil.GenerateUUID(t),
-					testsutil.GenerateUUID(t),
-					testsutil.GenerateUUID(t),
-				},
-			},
-		},
-		{
-			desc:       "successfully with users kind",
-			groupID:    testsutil.GenerateUUID(t),
-			memberKind: policysvc.UsersKind,
-			permission: policysvc.ViewPermission,
-			listSubjectResp: policysvc.PolicyPage{
-				Policies: []string{
-					testsutil.GenerateUUID(t),
-					testsutil.GenerateUUID(t),
-					testsutil.GenerateUUID(t),
-				},
-			},
-		},
-		{
-			desc:       "with invalid kind",
-			groupID:    testsutil.GenerateUUID(t),
-			memberKind: policysvc.GroupsKind,
-			permission: policysvc.ViewPermission,
-			err:        errors.New("invalid member kind"),
-		},
-		{
-			desc:           "failed to list objects with things kind",
-			groupID:        testsutil.GenerateUUID(t),
-			memberKind:     policysvc.ThingsKind,
-			listObjectResp: policysvc.PolicyPage{},
-			listObjectErr:  svcerr.ErrAuthorization,
-			err:            svcerr.ErrAuthorization,
-		},
-		{
-			desc:            "failed to list subjects with users kind",
-			groupID:         testsutil.GenerateUUID(t),
-			memberKind:      policysvc.UsersKind,
-			permission:      policysvc.ViewPermission,
-			listSubjectResp: policysvc.PolicyPage{},
-			listSubjectErr:  svcerr.ErrAuthorization,
-			err:             svcerr.ErrAuthorization,
-		},
-	}
-
-	for _, tc := range cases {
-		t.Run(tc.desc, func(t *testing.T) {
-			policyCall := policies.On("ListAllObjects", context.Background(), policysvc.Policy{
-				SubjectType: policysvc.GroupType,
-				Subject:     tc.groupID,
-				Relation:    policysvc.GroupRelation,
-				ObjectType:  policysvc.ThingType,
-			}).Return(tc.listObjectResp, tc.listObjectErr)
-			policyCall1 := policies.On("ListAllSubjects", context.Background(), policysvc.Policy{
-				SubjectType: policysvc.UserType,
-				Permission:  tc.permission,
-				Object:      tc.groupID,
-				ObjectType:  policysvc.GroupType,
-			}).Return(tc.listSubjectResp, tc.listSubjectErr)
-			got, err := svc.ListMembers(context.Background(), mgauthn.Session{}, tc.groupID, tc.permission, tc.memberKind)
-			assert.True(t, errors.Contains(err, tc.err), fmt.Sprintf("expected error %v to contain %v", err, tc.err))
-			if err == nil {
-				assert.NotEmpty(t, got)
-			}
-			policyCall.Unset()
-			policyCall1.Unset()
-		})
-	}
-}
-
-func TestListGroups(t *testing.T) {
-	repo := new(mocks.Repository)
-	policies := new(policymocks.Service)
-	svc := groups.NewService(repo, idProvider, policies)
->>>>>>> eb881690
-
-	cases := []struct {
-		desc                 string
-		session              authn.Session
-		memberKind           string
-		memberID             string
-		page                 mggroups.Page
-		listSubjectResp      policysvc.PolicyPage
-		listSubjectErr       error
-		listObjectResp       policysvc.PolicyPage
-		listObjectErr        error
-		listObjectFilterResp policysvc.PolicyPage
-		listObjectFilterErr  error
-		repoResp             mggroups.Page
-		repoErr              error
-		listPermResp         policysvc.Permissions
-		listPermErr          error
-		err                  error
-	}{
-		{
-			desc:       "successfully with things kind",
-			session:    authn.Session{UserID: validID, DomainID: validID, DomainUserID: validID},
-			memberID:   testsutil.GenerateUUID(t),
-			memberKind: policysvc.ThingsKind,
-			page: mggroups.Page{
-<<<<<<< HEAD
-				PageMeta: mggroups.PageMeta{
-					Permission: auth.ViewPermission,
-					ListPerms:  true,
-				},
-=======
-				Permission: policysvc.ViewPermission,
-				ListPerms:  true,
->>>>>>> eb881690
-			},
-			listSubjectResp:      policysvc.PolicyPage{Policies: allowedIDs},
-			listObjectFilterResp: policysvc.PolicyPage{Policies: allowedIDs},
-			repoResp: mggroups.Page{
-				Groups: []mggroups.Group{
-					validGroup,
-					validGroup,
-					validGroup,
-				},
-			},
-			listPermResp: []string{
-				policysvc.ViewPermission,
-				policysvc.EditPermission,
-			},
-		},
-		{
-			desc:       "successfully with groups kind",
-			session:    authn.Session{UserID: validID, DomainID: validID, DomainUserID: validID},
-			memberID:   testsutil.GenerateUUID(t),
-			memberKind: policysvc.GroupsKind,
-			page: mggroups.Page{
-<<<<<<< HEAD
-				PageMeta: mggroups.PageMeta{
-					Permission: auth.ViewPermission,
-					ListPerms:  true,
-				},
-=======
-				Permission: policysvc.ViewPermission,
-				ListPerms:  true,
->>>>>>> eb881690
-			},
-			listObjectResp:       policysvc.PolicyPage{Policies: allowedIDs},
-			listObjectFilterResp: policysvc.PolicyPage{Policies: allowedIDs},
-			repoResp: mggroups.Page{
-				Groups: []mggroups.Group{
-					validGroup,
-					validGroup,
-					validGroup,
-				},
-			},
-			listPermResp: []string{
-				policysvc.ViewPermission,
-				policysvc.EditPermission,
-			},
-		},
-		{
-			desc:       "successfully with channels kind",
-			session:    authn.Session{UserID: validID, DomainID: validID, DomainUserID: validID},
-			memberID:   testsutil.GenerateUUID(t),
-			memberKind: policysvc.ChannelsKind,
-			page: mggroups.Page{
-<<<<<<< HEAD
-				PageMeta: mggroups.PageMeta{
-					Permission: auth.ViewPermission,
-					ListPerms:  true,
-				},
-=======
-				Permission: policysvc.ViewPermission,
-				ListPerms:  true,
->>>>>>> eb881690
-			},
-			listSubjectResp:      policysvc.PolicyPage{Policies: allowedIDs},
-			listObjectFilterResp: policysvc.PolicyPage{Policies: allowedIDs},
-			repoResp: mggroups.Page{
-				Groups: []mggroups.Group{
-					validGroup,
-					validGroup,
-					validGroup,
-				},
-			},
-			listPermResp: []string{
-				policysvc.ViewPermission,
-				policysvc.EditPermission,
-			},
-		},
-		{
-			desc:       "successfully with users kind non admin",
-			session:    authn.Session{UserID: validID, DomainID: validID, DomainUserID: validID},
-			memberID:   testsutil.GenerateUUID(t),
-			memberKind: policysvc.UsersKind,
-			page: mggroups.Page{
-<<<<<<< HEAD
-				PageMeta: mggroups.PageMeta{
-					Permission: auth.ViewPermission,
-					ListPerms:  true,
-				},
-=======
-				Permission: policysvc.ViewPermission,
-				ListPerms:  true,
->>>>>>> eb881690
-			},
-			listObjectResp:       policysvc.PolicyPage{Policies: allowedIDs},
-			listObjectFilterResp: policysvc.PolicyPage{Policies: allowedIDs},
-			repoResp: mggroups.Page{
-				Groups: []mggroups.Group{
-					validGroup,
-					validGroup,
-					validGroup,
-				},
-			},
-			listPermResp: []string{
-				policysvc.ViewPermission,
-				policysvc.EditPermission,
-			},
-		},
-		{
-			desc:       "successfully with users kind admin",
-			session:    authn.Session{UserID: validID, DomainID: validID, DomainUserID: validID},
-			memberKind: policysvc.UsersKind,
-			page: mggroups.Page{
-<<<<<<< HEAD
-				PageMeta: mggroups.PageMeta{
-					Permission: auth.ViewPermission,
-					ListPerms:  true,
-				},
-=======
-				Permission: policysvc.ViewPermission,
-				ListPerms:  true,
->>>>>>> eb881690
-			},
-			listObjectResp:       policysvc.PolicyPage{Policies: allowedIDs},
-			listObjectFilterResp: policysvc.PolicyPage{Policies: allowedIDs},
-			repoResp: mggroups.Page{
-				Groups: []mggroups.Group{
-					validGroup,
-					validGroup,
-					validGroup,
-				},
-			},
-<<<<<<< HEAD
-			listPermResp: &magistrala.ListPermissionsRes{
-				Permissions: []string{
-					auth.ViewPermission,
-					auth.EditPermission,
-				},
-			},
-		},
-		{
-			desc:       "unsuccessfully with users kind admin",
-			token:      token,
-			memberKind: auth.UsersKind,
-			page: mggroups.Page{
-				PageMeta: mggroups.PageMeta{
-					Permission: auth.ViewPermission,
-					ListPerms:  true,
-				},
-			},
-			idResp: &magistrala.IdentityRes{
-				Id:       testsutil.GenerateUUID(t),
-				UserId:   testsutil.GenerateUUID(t),
-				DomainId: testsutil.GenerateUUID(t),
-			},
-			authzResp: &magistrala.AuthorizeRes{
-				Authorized: false,
-			},
-			authzErr: svcerr.ErrAuthorization,
-			err:      svcerr.ErrAuthorization,
-		},
-		{
-			desc:       "unsuccessfully with users kind admin with nil error",
-			token:      token,
-			memberKind: auth.UsersKind,
-			page: mggroups.Page{
-				PageMeta: mggroups.PageMeta{
-					Permission: auth.ViewPermission,
-					ListPerms:  true,
-				},
-			},
-			idResp: &magistrala.IdentityRes{
-				Id:       testsutil.GenerateUUID(t),
-				UserId:   testsutil.GenerateUUID(t),
-				DomainId: testsutil.GenerateUUID(t),
-			},
-			authzResp: &magistrala.AuthorizeRes{
-				Authorized: false,
-			},
-			err: svcerr.ErrAuthorization,
-		},
-		{
-			desc:       "unsuccessfully with things kind due to failed to authorize",
-			token:      token,
-			memberID:   testsutil.GenerateUUID(t),
-			memberKind: auth.ThingsKind,
-			page: mggroups.Page{
-				PageMeta: mggroups.PageMeta{
-					Permission: auth.ViewPermission,
-					ListPerms:  true,
-				},
-			},
-			idResp: &magistrala.IdentityRes{
-				Id:       testsutil.GenerateUUID(t),
-				DomainId: testsutil.GenerateUUID(t),
-			},
-			authzResp: &magistrala.AuthorizeRes{
-				Authorized: false,
-			},
-			authzErr: svcerr.ErrAuthorization,
-			err:      svcerr.ErrAuthorization,
-=======
-			listPermResp: []string{
-				policysvc.ViewPermission,
-				policysvc.EditPermission,
-			},
->>>>>>> eb881690
-		},
-		{
-			desc:       "unsuccessfully with things kind due to failed to list subjects",
-			session:    authn.Session{UserID: validID, DomainID: validID, DomainUserID: validID},
-			memberID:   testsutil.GenerateUUID(t),
-			memberKind: policysvc.ThingsKind,
-			page: mggroups.Page{
-<<<<<<< HEAD
-				PageMeta: mggroups.PageMeta{
-					Permission: auth.ViewPermission,
-					ListPerms:  true,
-				},
-=======
-				Permission: policysvc.ViewPermission,
-				ListPerms:  true,
->>>>>>> eb881690
-			},
-			listSubjectResp: policysvc.PolicyPage{},
-			listSubjectErr:  svcerr.ErrAuthorization,
-			err:             svcerr.ErrAuthorization,
-		},
-		{
-			desc:       "unsuccessfully with things kind due to failed to list filtered objects",
-			session:    authn.Session{UserID: validID, DomainID: validID, DomainUserID: validID},
-			memberID:   testsutil.GenerateUUID(t),
-			memberKind: policysvc.ThingsKind,
-			page: mggroups.Page{
-<<<<<<< HEAD
-				PageMeta: mggroups.PageMeta{
-					Permission: auth.ViewPermission,
-					ListPerms:  true,
-				},
-=======
-				Permission: policysvc.ViewPermission,
-				ListPerms:  true,
->>>>>>> eb881690
-			},
-			listSubjectResp:      policysvc.PolicyPage{Policies: allowedIDs},
-			listObjectFilterResp: policysvc.PolicyPage{},
-			listObjectFilterErr:  svcerr.ErrAuthorization,
-			err:                  svcerr.ErrAuthorization,
-		},
-		{
-<<<<<<< HEAD
-			desc:       "unsuccessfully with groups kind due to failed to authorize",
-			token:      token,
-			memberID:   testsutil.GenerateUUID(t),
-			memberKind: auth.GroupsKind,
-			page: mggroups.Page{
-				PageMeta: mggroups.PageMeta{
-					Permission: auth.ViewPermission,
-					ListPerms:  true,
-				},
-			},
-			idResp: &magistrala.IdentityRes{
-				Id:       testsutil.GenerateUUID(t),
-				DomainId: testsutil.GenerateUUID(t),
-			},
-			authzResp: &magistrala.AuthorizeRes{
-				Authorized: false,
-			},
-			authzErr: svcerr.ErrAuthorization,
-			err:      svcerr.ErrAuthorization,
-		},
-		{
-=======
->>>>>>> eb881690
-			desc:       "unsuccessfully with groups kind due to failed to list subjects",
-			session:    authn.Session{UserID: validID, DomainID: validID, DomainUserID: validID},
-			memberID:   testsutil.GenerateUUID(t),
-			memberKind: policysvc.GroupsKind,
-			page: mggroups.Page{
-<<<<<<< HEAD
-				PageMeta: mggroups.PageMeta{
-					Permission: auth.ViewPermission,
-					ListPerms:  true,
-				},
-=======
-				Permission: policysvc.ViewPermission,
-				ListPerms:  true,
->>>>>>> eb881690
-			},
-			listObjectResp: policysvc.PolicyPage{},
-			listObjectErr:  svcerr.ErrAuthorization,
-			err:            svcerr.ErrAuthorization,
-		},
-		{
-			desc:       "unsuccessfully with groups kind due to failed to list filtered objects",
-			session:    authn.Session{UserID: validID, DomainID: validID, DomainUserID: validID},
-			memberID:   testsutil.GenerateUUID(t),
-			memberKind: policysvc.GroupsKind,
-			page: mggroups.Page{
-<<<<<<< HEAD
-				PageMeta: mggroups.PageMeta{
-					Permission: auth.ViewPermission,
-					ListPerms:  true,
-				},
-=======
-				Permission: policysvc.ViewPermission,
-				ListPerms:  true,
->>>>>>> eb881690
-			},
-			listObjectResp:       policysvc.PolicyPage{Policies: allowedIDs},
-			listObjectFilterResp: policysvc.PolicyPage{},
-			listObjectFilterErr:  svcerr.ErrAuthorization,
-			err:                  svcerr.ErrAuthorization,
-		},
-		{
-<<<<<<< HEAD
-			desc:       "unsuccessfully with channels kind due to failed to authorize",
-			token:      token,
-			memberID:   testsutil.GenerateUUID(t),
-			memberKind: auth.ChannelsKind,
-			page: mggroups.Page{
-				PageMeta: mggroups.PageMeta{
-					Permission: auth.ViewPermission,
-					ListPerms:  true,
-				},
-			},
-			idResp: &magistrala.IdentityRes{
-				Id:       testsutil.GenerateUUID(t),
-				DomainId: testsutil.GenerateUUID(t),
-			},
-			authzResp: &magistrala.AuthorizeRes{
-				Authorized: false,
-			},
-			authzErr: svcerr.ErrAuthorization,
-			err:      svcerr.ErrAuthorization,
-		},
-		{
-=======
->>>>>>> eb881690
-			desc:       "unsuccessfully with channels kind due to failed to list subjects",
-			session:    authn.Session{UserID: validID, DomainID: validID, DomainUserID: validID},
-			memberID:   testsutil.GenerateUUID(t),
-			memberKind: policysvc.ChannelsKind,
-			page: mggroups.Page{
-<<<<<<< HEAD
-				PageMeta: mggroups.PageMeta{
-					Permission: auth.ViewPermission,
-					ListPerms:  true,
-				},
-=======
-				Permission: policysvc.ViewPermission,
-				ListPerms:  true,
->>>>>>> eb881690
-			},
-			listSubjectResp: policysvc.PolicyPage{},
-			listSubjectErr:  svcerr.ErrAuthorization,
-			err:             svcerr.ErrAuthorization,
-		},
-		{
-			desc:       "unsuccessfully with channels kind due to failed to list filtered objects",
-			session:    authn.Session{UserID: validID, DomainID: validID, DomainUserID: validID},
-			memberID:   testsutil.GenerateUUID(t),
-			memberKind: policysvc.ChannelsKind,
-			page: mggroups.Page{
-<<<<<<< HEAD
-				PageMeta: mggroups.PageMeta{
-					Permission: auth.ViewPermission,
-					ListPerms:  true,
-				},
-=======
-				Permission: policysvc.ViewPermission,
-				ListPerms:  true,
->>>>>>> eb881690
-			},
-			listSubjectResp:      policysvc.PolicyPage{Policies: allowedIDs},
-			listObjectFilterResp: policysvc.PolicyPage{},
-			listObjectFilterErr:  svcerr.ErrAuthorization,
-			err:                  svcerr.ErrAuthorization,
-		},
-		{
-<<<<<<< HEAD
-			desc:       "unsuccessfully with users kind due to failed to authorize",
-			token:      token,
-			memberID:   testsutil.GenerateUUID(t),
-			memberKind: auth.UsersKind,
-			page: mggroups.Page{
-				PageMeta: mggroups.PageMeta{
-					Permission: auth.ViewPermission,
-					ListPerms:  true,
-				},
-			},
-			idResp: &magistrala.IdentityRes{
-				Id:       testsutil.GenerateUUID(t),
-				DomainId: testsutil.GenerateUUID(t),
-			},
-			authzResp: &magistrala.AuthorizeRes{
-				Authorized: false,
-			},
-			authzErr: svcerr.ErrAuthorization,
-			err:      svcerr.ErrAuthorization,
-		},
-		{
-=======
->>>>>>> eb881690
-			desc:       "unsuccessfully with users kind due to failed to list subjects",
-			session:    authn.Session{UserID: validID, DomainID: validID, DomainUserID: validID},
-			memberID:   testsutil.GenerateUUID(t),
-			memberKind: policysvc.UsersKind,
-			page: mggroups.Page{
-<<<<<<< HEAD
-				PageMeta: mggroups.PageMeta{
-					Permission: auth.ViewPermission,
-					ListPerms:  true,
-				},
-=======
-				Permission: policysvc.ViewPermission,
-				ListPerms:  true,
->>>>>>> eb881690
-			},
-			listObjectResp: policysvc.PolicyPage{},
-			listObjectErr:  svcerr.ErrAuthorization,
-			err:            svcerr.ErrAuthorization,
-		},
-		{
-			desc:       "unsuccessfully with users kind due to failed to list filtered objects",
-			session:    authn.Session{UserID: validID, DomainID: validID, DomainUserID: validID},
-			memberID:   testsutil.GenerateUUID(t),
-			memberKind: policysvc.UsersKind,
-			page: mggroups.Page{
-<<<<<<< HEAD
-				PageMeta: mggroups.PageMeta{
-					Permission: auth.ViewPermission,
-					ListPerms:  true,
-				},
-=======
-				Permission: policysvc.ViewPermission,
-				ListPerms:  true,
->>>>>>> eb881690
-			},
-			listObjectResp:       policysvc.PolicyPage{Policies: allowedIDs},
-			listObjectFilterResp: policysvc.PolicyPage{},
-			listObjectFilterErr:  svcerr.ErrAuthorization,
-			err:                  svcerr.ErrAuthorization,
-		},
-		{
-			desc:       "successfully with users kind admin",
-			session:    authn.Session{UserID: validID, DomainID: validID, DomainUserID: validID},
-			memberKind: policysvc.UsersKind,
-			page: mggroups.Page{
-<<<<<<< HEAD
-				PageMeta: mggroups.PageMeta{
-					Permission: auth.ViewPermission,
-					ListPerms:  true,
-				},
-=======
-				Permission: policysvc.ViewPermission,
-				ListPerms:  true,
->>>>>>> eb881690
-			},
-			listObjectResp:       policysvc.PolicyPage{Policies: allowedIDs},
-			listObjectFilterResp: policysvc.PolicyPage{Policies: allowedIDs},
-			repoResp: mggroups.Page{
-				Groups: []mggroups.Group{
-					validGroup,
-					validGroup,
-					validGroup,
-				},
-			},
-			listPermResp: []string{
-				policysvc.ViewPermission,
-				policysvc.EditPermission,
-			},
-		},
-		{
-			desc:       "unsuccessfully with invalid kind",
-			session:    authn.Session{UserID: validID, DomainID: validID, DomainUserID: validID},
-			memberID:   testsutil.GenerateUUID(t),
-			memberKind: "invalid",
-			page: mggroups.Page{
-<<<<<<< HEAD
-				PageMeta: mggroups.PageMeta{
-					Permission: auth.ViewPermission,
-					ListPerms:  true,
-				},
-=======
-				Permission: policysvc.ViewPermission,
-				ListPerms:  true,
->>>>>>> eb881690
-			},
-			err: errors.New("invalid member kind"),
-		},
-		{
-			desc:       "unsuccessfully with things kind due to repo error",
-			session:    authn.Session{UserID: validID, DomainID: validID, DomainUserID: validID},
-			memberID:   testsutil.GenerateUUID(t),
-			memberKind: policysvc.ThingsKind,
-			page: mggroups.Page{
-<<<<<<< HEAD
-				PageMeta: mggroups.PageMeta{
-					Permission: auth.ViewPermission,
-					ListPerms:  true,
-				},
-=======
-				Permission: policysvc.ViewPermission,
-				ListPerms:  true,
->>>>>>> eb881690
-			},
-			listSubjectResp:      policysvc.PolicyPage{Policies: allowedIDs},
-			listObjectFilterResp: policysvc.PolicyPage{Policies: allowedIDs},
-			repoResp:             mggroups.Page{},
-			repoErr:              repoerr.ErrViewEntity,
-			err:                  repoerr.ErrViewEntity,
-		},
-		{
-			desc:       "unsuccessfully with things kind due to failed to list permissions",
-			session:    authn.Session{UserID: validID, DomainID: validID, DomainUserID: validID},
-			memberID:   testsutil.GenerateUUID(t),
-			memberKind: policysvc.ThingsKind,
-			page: mggroups.Page{
-<<<<<<< HEAD
-				PageMeta: mggroups.PageMeta{
-					Permission: auth.ViewPermission,
-					ListPerms:  true,
-				},
-=======
-				Permission: policysvc.ViewPermission,
-				ListPerms:  true,
->>>>>>> eb881690
-			},
-			listSubjectResp:      policysvc.PolicyPage{Policies: allowedIDs},
-			listObjectFilterResp: policysvc.PolicyPage{Policies: allowedIDs},
-			repoResp: mggroups.Page{
-				Groups: []mggroups.Group{
-					validGroup,
-					validGroup,
-					validGroup,
-				},
-			},
-			listPermResp: []string{},
-			listPermErr:  svcerr.ErrAuthorization,
-			err:          svcerr.ErrAuthorization,
-		},
-<<<<<<< HEAD
-		{
-			desc:       "unsuccessfully with invalid token",
-			token:      token,
-			memberID:   testsutil.GenerateUUID(t),
-			memberKind: auth.ThingsKind,
-			page: mggroups.Page{
-				PageMeta: mggroups.PageMeta{
-					Permission: auth.ViewPermission,
-					ListPerms:  true,
-				},
-			},
-			idResp: &magistrala.IdentityRes{},
-			idErr:  svcerr.ErrAuthentication,
-			err:    svcerr.ErrAuthentication,
-		},
-=======
->>>>>>> eb881690
-	}
-
-	for _, tc := range cases {
-		t.Run(tc.desc, func(t *testing.T) {
-			policyCall := &mock.Call{}
-			policyCall1 := &mock.Call{}
-			switch tc.memberKind {
-			case policysvc.ThingsKind:
-				policyCall = policies.On("ListAllSubjects", context.Background(), policysvc.Policy{
-					SubjectType: policysvc.GroupType,
-					Permission:  policysvc.GroupRelation,
-					ObjectType:  policysvc.ThingType,
-					Object:      tc.memberID,
-				}).Return(tc.listSubjectResp, tc.listSubjectErr)
-				policyCall1 = policies.On("ListAllObjects", context.Background(), policysvc.Policy{
-					SubjectType: policysvc.UserType,
-					Subject:     validID,
-					Permission:  tc.page.Permission,
-					ObjectType:  policysvc.GroupType,
-				}).Return(tc.listObjectFilterResp, tc.listObjectFilterErr)
-			case policysvc.GroupsKind:
-				policyCall = policies.On("ListAllObjects", context.Background(), policysvc.Policy{
-					SubjectType: policysvc.GroupType,
-					Subject:     tc.memberID,
-					Permission:  policysvc.ParentGroupRelation,
-					ObjectType:  policysvc.GroupType,
-				}).Return(tc.listObjectResp, tc.listObjectErr)
-				policyCall1 = policies.On("ListAllObjects", context.Background(), policysvc.Policy{
-					SubjectType: policysvc.UserType,
-					Subject:     validID,
-					Permission:  tc.page.Permission,
-					ObjectType:  policysvc.GroupType,
-				}).Return(tc.listObjectFilterResp, tc.listObjectFilterErr)
-			case policysvc.ChannelsKind:
-				policyCall = policies.On("ListAllSubjects", context.Background(), policysvc.Policy{
-					SubjectType: policysvc.GroupType,
-					Permission:  policysvc.ParentGroupRelation,
-					ObjectType:  policysvc.GroupType,
-					Object:      tc.memberID,
-				}).Return(tc.listSubjectResp, tc.listSubjectErr)
-				policyCall1 = policies.On("ListAllObjects", context.Background(), policysvc.Policy{
-					SubjectType: policysvc.UserType,
-					Subject:     validID,
-					Permission:  tc.page.Permission,
-					ObjectType:  policysvc.GroupType,
-				}).Return(tc.listObjectFilterResp, tc.listObjectFilterErr)
-			case policysvc.UsersKind:
-				policyCall = policies.On("ListAllObjects", context.Background(), policysvc.Policy{
-					SubjectType: policysvc.UserType,
-					Subject:     mgauth.EncodeDomainUserID(validID, tc.memberID),
-					Permission:  tc.page.Permission,
-					ObjectType:  policysvc.GroupType,
-				}).Return(tc.listObjectResp, tc.listObjectErr)
-				policyCall1 = policies.On("ListAllObjects", context.Background(), policysvc.Policy{
-					SubjectType: policysvc.UserType,
-					Subject:     validID,
-					Permission:  tc.page.Permission,
-					ObjectType:  policysvc.GroupType,
-				}).Return(tc.listObjectFilterResp, tc.listObjectFilterErr)
-			}
-			repoCall := repo.On("RetrieveByIDs", context.Background(), mock.Anything, mock.Anything).Return(tc.repoResp, tc.repoErr)
-<<<<<<< HEAD
-			authCall4 := authsvc.On("ListPermissions", mock.Anything, mock.Anything).Return(tc.listPermResp, tc.listPermErr)
-			got, err := svc.ListGroups(context.Background(), tc.token, tc.page.PageMeta)
-=======
-			policyCall2 := policies.On("ListPermissions", mock.Anything, mock.Anything, mock.Anything).Return(tc.listPermResp, tc.listPermErr)
-			got, err := svc.ListGroups(context.Background(), tc.session, tc.memberKind, tc.memberID, tc.page)
->>>>>>> eb881690
-			assert.True(t, errors.Contains(err, tc.err), fmt.Sprintf("expected error %v to contain %v", err, tc.err))
-			if err == nil {
-				assert.NotEmpty(t, got)
-			}
-			repoCall.Unset()
-			switch tc.memberKind {
-			case policysvc.ThingsKind, policysvc.GroupsKind, policysvc.ChannelsKind, policysvc.UsersKind:
-				policyCall.Unset()
-				policyCall1.Unset()
-				policyCall2.Unset()
-			}
-		})
-	}
-}
-
-<<<<<<< HEAD
-func TestDeleteGroup(t *testing.T) {
-	repo := new(mocks.Repository)
-	authsvc := new(authmocks.AuthServiceClient)
-	policy := new(authmocks.PolicyServiceClient)
-	svc, _ := groups.NewService(repo, idProvider, authsvc, policy)
-=======
-func TestAssign(t *testing.T) {
-	repo := new(mocks.Repository)
-	policies := new(policymocks.Service)
-	svc := groups.NewService(repo, idProvider, policies)
-
-	cases := []struct {
-		desc                    string
-		session                 authn.Session
-		groupID                 string
-		relation                string
-		memberKind              string
-		memberIDs               []string
-		addPoliciesErr          error
-		repoResp                mggroups.Page
-		repoErr                 error
-		addParentPoliciesErr    error
-		deleteParentPoliciesErr error
-		repoParentGroupErr      error
-		err                     error
-	}{
-		{
-			desc:       "successfully with things kind",
-			session:    authn.Session{UserID: validID, DomainID: validID, DomainUserID: validID},
-			groupID:    testsutil.GenerateUUID(t),
-			relation:   policysvc.ContributorRelation,
-			memberKind: policysvc.ThingsKind,
-			memberIDs:  allowedIDs,
-			err:        nil,
-		},
-		{
-			desc:       "successfully with channels kind",
-			session:    authn.Session{UserID: validID, DomainID: validID, DomainUserID: validID},
-			groupID:    testsutil.GenerateUUID(t),
-			relation:   policysvc.ContributorRelation,
-			memberKind: policysvc.ChannelsKind,
-			memberIDs:  allowedIDs,
-			err:        nil,
-		},
-		{
-			desc:       "successfully with groups kind",
-			session:    authn.Session{UserID: validID, DomainID: validID, DomainUserID: validID},
-			groupID:    testsutil.GenerateUUID(t),
-			relation:   policysvc.ContributorRelation,
-			memberKind: policysvc.GroupsKind,
-			memberIDs:  allowedIDs,
-			repoResp: mggroups.Page{
-				Groups: []mggroups.Group{
-					validGroup,
-					validGroup,
-					validGroup,
-				},
-			},
-			repoParentGroupErr: nil,
-		},
-		{
-			desc:       "successfully with users kind",
-			session:    authn.Session{UserID: validID, DomainID: validID, DomainUserID: validID},
-			groupID:    testsutil.GenerateUUID(t),
-			relation:   policysvc.ContributorRelation,
-			memberKind: policysvc.UsersKind,
-			memberIDs:  allowedIDs,
-			err:        nil,
-		},
-		{
-			desc:       "unsuccessfully with groups kind due to repo err",
-			session:    authn.Session{UserID: validID, DomainID: validID, DomainUserID: validID},
-			groupID:    testsutil.GenerateUUID(t),
-			relation:   policysvc.ContributorRelation,
-			memberKind: policysvc.GroupsKind,
-			memberIDs:  allowedIDs,
-			repoResp:   mggroups.Page{},
-			repoErr:    repoerr.ErrViewEntity,
-			err:        repoerr.ErrViewEntity,
-		},
-		{
-			desc:       "unsuccessfully with groups kind due to empty page",
-			session:    authn.Session{UserID: validID, DomainID: validID, DomainUserID: validID},
-			groupID:    testsutil.GenerateUUID(t),
-			relation:   policysvc.ContributorRelation,
-			memberKind: policysvc.GroupsKind,
-			memberIDs:  allowedIDs,
-			repoResp: mggroups.Page{
-				Groups: []mggroups.Group{},
-			},
-			err: errors.New("invalid group ids"),
-		},
-		{
-			desc:       "unsuccessfully with groups kind due to non empty parent",
-			session:    authn.Session{UserID: validID, DomainID: validID, DomainUserID: validID},
-			groupID:    testsutil.GenerateUUID(t),
-			relation:   policysvc.ContributorRelation,
-			memberKind: policysvc.GroupsKind,
-			memberIDs:  allowedIDs,
-			repoResp: mggroups.Page{
-				Groups: []mggroups.Group{
-					{
-						ID:     testsutil.GenerateUUID(t),
-						Parent: testsutil.GenerateUUID(t),
-					},
-				},
-			},
-			err: repoerr.ErrConflict,
-		},
-		{
-			desc:       "unsuccessfully with groups kind due to failed to add policies",
-			session:    authn.Session{UserID: validID, DomainID: validID, DomainUserID: validID},
-			groupID:    testsutil.GenerateUUID(t),
-			relation:   policysvc.ContributorRelation,
-			memberKind: policysvc.GroupsKind,
-			memberIDs:  allowedIDs,
-			repoResp: mggroups.Page{
-				Groups: []mggroups.Group{
-					validGroup,
-					validGroup,
-					validGroup,
-				},
-			},
-			addPoliciesErr: svcerr.ErrAuthorization,
-			err:            svcerr.ErrAuthorization,
-		},
-		{
-			desc:       "unsuccessfully with groups kind due to failed to assign parent",
-			session:    authn.Session{UserID: validID, DomainID: validID, DomainUserID: validID},
-			groupID:    testsutil.GenerateUUID(t),
-			relation:   policysvc.ContributorRelation,
-			memberKind: policysvc.GroupsKind,
-			memberIDs:  allowedIDs,
-			repoResp: mggroups.Page{
-				Groups: []mggroups.Group{
-					validGroup,
-					validGroup,
-					validGroup,
-				},
-			},
-			repoParentGroupErr: repoerr.ErrConflict,
-			err:                repoerr.ErrConflict,
-		},
-		{
-			desc:       "unsuccessfully with groups kind due to failed to assign parent and delete policies",
-			session:    authn.Session{UserID: validID, DomainID: validID, DomainUserID: validID},
-			groupID:    testsutil.GenerateUUID(t),
-			relation:   policysvc.ContributorRelation,
-			memberKind: policysvc.GroupsKind,
-			memberIDs:  allowedIDs,
-			repoResp: mggroups.Page{
-				Groups: []mggroups.Group{
-					validGroup,
-					validGroup,
-					validGroup,
-				},
-			},
-			deleteParentPoliciesErr: svcerr.ErrAuthorization,
-			repoParentGroupErr:      repoerr.ErrConflict,
-			err:                     apiutil.ErrRollbackTx,
-		},
-		{
-			desc:       "unsuccessfully with invalid kind",
-			session:    authn.Session{UserID: validID, DomainID: validID, DomainUserID: validID},
-			groupID:    testsutil.GenerateUUID(t),
-			relation:   policysvc.ContributorRelation,
-			memberKind: "invalid",
-			memberIDs:  allowedIDs,
-			err:        errors.New("invalid member kind"),
-		},
-		{
-			desc:           "unsuccessfully with failed to add policies",
-			session:        authn.Session{UserID: validID, DomainID: validID, DomainUserID: validID},
-			groupID:        testsutil.GenerateUUID(t),
-			relation:       policysvc.ContributorRelation,
-			memberKind:     policysvc.ThingsKind,
-			memberIDs:      allowedIDs,
-			addPoliciesErr: svcerr.ErrAuthorization,
-			err:            svcerr.ErrAuthorization,
-		},
-	}
-
-	for _, tc := range cases {
-		t.Run(tc.desc, func(t *testing.T) {
-			retrieveByIDsCall := &mock.Call{}
-			deletePoliciesCall := &mock.Call{}
-			assignParentCall := &mock.Call{}
-			policyList := []policysvc.Policy{}
-			switch tc.memberKind {
-			case policysvc.ThingsKind:
-				for _, memberID := range tc.memberIDs {
-					policyList = append(policyList, policysvc.Policy{
-						Domain:      validID,
-						SubjectType: policysvc.GroupType,
-						SubjectKind: policysvc.ChannelsKind,
-						Subject:     tc.groupID,
-						Relation:    tc.relation,
-						ObjectType:  policysvc.ThingType,
-						Object:      memberID,
-					})
-				}
-			case policysvc.GroupsKind:
-				retrieveByIDsCall = repo.On("RetrieveByIDs", context.Background(), mggroups.Page{PageMeta: mggroups.PageMeta{Limit: 1<<63 - 1}}, mock.Anything).Return(tc.repoResp, tc.repoErr)
-				for _, group := range tc.repoResp.Groups {
-					policyList = append(policyList, policysvc.Policy{
-						Domain:      validID,
-						SubjectType: policysvc.GroupType,
-						Subject:     tc.groupID,
-						Relation:    policysvc.ParentGroupRelation,
-						ObjectType:  policysvc.GroupType,
-						Object:      group.ID,
-					})
-				}
-				deletePoliciesCall = policies.On("DeletePolicies", context.Background(), policyList).Return(tc.deleteParentPoliciesErr)
-				assignParentCall = repo.On("AssignParentGroup", context.Background(), tc.groupID, tc.memberIDs).Return(tc.repoParentGroupErr)
-			case policysvc.ChannelsKind:
-				for _, memberID := range tc.memberIDs {
-					policyList = append(policyList, policysvc.Policy{
-						Domain:      validID,
-						SubjectType: policysvc.GroupType,
-						Subject:     memberID,
-						Relation:    tc.relation,
-						ObjectType:  policysvc.GroupType,
-						Object:      tc.groupID,
-					})
-				}
-			case policysvc.UsersKind:
-				for _, memberID := range tc.memberIDs {
-					policyList = append(policyList, policysvc.Policy{
-						Domain:      validID,
-						SubjectType: policysvc.UserType,
-						Subject:     mgauth.EncodeDomainUserID(validID, memberID),
-						Relation:    tc.relation,
-						ObjectType:  policysvc.GroupType,
-						Object:      tc.groupID,
-					})
-				}
-			}
-			policyCall := policies.On("AddPolicies", context.Background(), policyList).Return(tc.addPoliciesErr)
-			err := svc.Assign(context.Background(), tc.session, tc.groupID, tc.relation, tc.memberKind, tc.memberIDs...)
-			assert.True(t, errors.Contains(err, tc.err), fmt.Sprintf("expected error %v to contain %v", err, tc.err))
-			policyCall.Unset()
-			if tc.memberKind == policysvc.GroupsKind {
-				retrieveByIDsCall.Unset()
-				deletePoliciesCall.Unset()
-				assignParentCall.Unset()
-			}
-		})
-	}
-}
-
-func TestUnassign(t *testing.T) {
-	repo := new(mocks.Repository)
-	policies := new(policymocks.Service)
-	svc := groups.NewService(repo, idProvider, policies)
-
-	cases := []struct {
-		desc                    string
-		session                 authn.Session
-		groupID                 string
-		relation                string
-		memberKind              string
-		memberIDs               []string
-		deletePoliciesErr       error
-		repoResp                mggroups.Page
-		repoErr                 error
-		addParentPoliciesErr    error
-		deleteParentPoliciesErr error
-		repoParentGroupErr      error
-		err                     error
-	}{
-		{
-			desc:       "successfully with things kind",
-			session:    authn.Session{UserID: validID, DomainID: validID, DomainUserID: validID},
-			groupID:    testsutil.GenerateUUID(t),
-			relation:   policysvc.ContributorRelation,
-			memberKind: policysvc.ThingsKind,
-			memberIDs:  allowedIDs,
-			err:        nil,
-		},
-		{
-			desc:       "successfully with channels kind",
-			session:    authn.Session{UserID: validID, DomainID: validID, DomainUserID: validID},
-			groupID:    testsutil.GenerateUUID(t),
-			relation:   policysvc.ContributorRelation,
-			memberKind: policysvc.ChannelsKind,
-			memberIDs:  allowedIDs,
-			err:        nil,
-		},
-		{
-			desc:       "successfully with groups kind",
-			session:    authn.Session{UserID: validID, DomainID: validID, DomainUserID: validID},
-			groupID:    testsutil.GenerateUUID(t),
-			relation:   policysvc.ContributorRelation,
-			memberKind: policysvc.GroupsKind,
-			memberIDs:  allowedIDs,
-			repoResp: mggroups.Page{
-				Groups: []mggroups.Group{
-					validGroup,
-					validGroup,
-					validGroup,
-				},
-			},
-			repoParentGroupErr: nil,
-		},
-		{
-			desc:       "successfully with users kind",
-			session:    authn.Session{UserID: validID, DomainID: validID, DomainUserID: validID},
-			groupID:    testsutil.GenerateUUID(t),
-			relation:   policysvc.ContributorRelation,
-			memberKind: policysvc.UsersKind,
-			memberIDs:  allowedIDs,
-			err:        nil,
-		},
-		{
-			desc:       "unsuccessfully with groups kind due to repo err",
-			session:    authn.Session{UserID: validID, DomainID: validID, DomainUserID: validID},
-			groupID:    testsutil.GenerateUUID(t),
-			relation:   policysvc.ContributorRelation,
-			memberKind: policysvc.GroupsKind,
-			memberIDs:  allowedIDs,
-			repoResp:   mggroups.Page{},
-			repoErr:    repoerr.ErrViewEntity,
-			err:        repoerr.ErrViewEntity,
-		},
-		{
-			desc:       "unsuccessfully with groups kind due to empty page",
-			session:    authn.Session{UserID: validID, DomainID: validID, DomainUserID: validID},
-			groupID:    testsutil.GenerateUUID(t),
-			relation:   policysvc.ContributorRelation,
-			memberKind: policysvc.GroupsKind,
-			memberIDs:  allowedIDs,
-			repoResp: mggroups.Page{
-				Groups: []mggroups.Group{},
-			},
-			err: errors.New("invalid group ids"),
-		},
-		{
-			desc:       "unsuccessfully with groups kind due to non empty parent",
-			session:    authn.Session{UserID: validID, DomainID: validID, DomainUserID: validID},
-			groupID:    testsutil.GenerateUUID(t),
-			relation:   policysvc.ContributorRelation,
-			memberKind: policysvc.GroupsKind,
-			memberIDs:  allowedIDs,
-			repoResp: mggroups.Page{
-				Groups: []mggroups.Group{
-					{
-						ID:     testsutil.GenerateUUID(t),
-						Parent: testsutil.GenerateUUID(t),
-					},
-				},
-			},
-			err: repoerr.ErrConflict,
-		},
-		{
-			desc:       "unsuccessfully with groups kind due to failed to add policies",
-			session:    authn.Session{UserID: validID, DomainID: validID, DomainUserID: validID},
-			groupID:    testsutil.GenerateUUID(t),
-			relation:   policysvc.ContributorRelation,
-			memberKind: policysvc.GroupsKind,
-			memberIDs:  allowedIDs,
-			repoResp: mggroups.Page{
-				Groups: []mggroups.Group{
-					validGroup,
-					validGroup,
-					validGroup,
-				},
-			},
-			deletePoliciesErr: svcerr.ErrAuthorization,
-			err:               svcerr.ErrAuthorization,
-		},
-		{
-			desc:       "unsuccessfully with groups kind due to failed to unassign parent",
-			session:    authn.Session{UserID: validID, DomainID: validID, DomainUserID: validID},
-			groupID:    testsutil.GenerateUUID(t),
-			relation:   policysvc.ContributorRelation,
-			memberKind: policysvc.GroupsKind,
-			memberIDs:  allowedIDs,
-			repoResp: mggroups.Page{
-				Groups: []mggroups.Group{
-					validGroup,
-					validGroup,
-					validGroup,
-				},
-			},
-			repoParentGroupErr: repoerr.ErrConflict,
-			err:                repoerr.ErrConflict,
-		},
-		{
-			desc:       "unsuccessfully with groups kind due to failed to unassign parent and add policies",
-			session:    authn.Session{UserID: validID, DomainID: validID, DomainUserID: validID},
-			groupID:    testsutil.GenerateUUID(t),
-			relation:   policysvc.ContributorRelation,
-			memberKind: policysvc.GroupsKind,
-			memberIDs:  allowedIDs,
-			repoResp: mggroups.Page{
-				Groups: []mggroups.Group{
-					validGroup,
-					validGroup,
-					validGroup,
-				},
-			},
-			repoParentGroupErr:   repoerr.ErrConflict,
-			addParentPoliciesErr: svcerr.ErrAuthorization,
-			err:                  repoerr.ErrConflict,
-		},
-		{
-			desc:       "unsuccessfully with invalid kind",
-			session:    authn.Session{UserID: validID, DomainID: validID, DomainUserID: validID},
-			groupID:    testsutil.GenerateUUID(t),
-			relation:   policysvc.ContributorRelation,
-			memberKind: "invalid",
-			memberIDs:  allowedIDs,
-			err:        errors.New("invalid member kind"),
-		},
-		{
-			desc:              "unsuccessfully with failed to add policies",
-			session:           authn.Session{UserID: validID, DomainID: validID, DomainUserID: validID},
-			groupID:           testsutil.GenerateUUID(t),
-			relation:          policysvc.ContributorRelation,
-			memberKind:        policysvc.ThingsKind,
-			memberIDs:         allowedIDs,
-			deletePoliciesErr: svcerr.ErrAuthorization,
-			err:               svcerr.ErrAuthorization,
-		},
-	}
-
-	for _, tc := range cases {
-		t.Run(tc.desc, func(t *testing.T) {
-			retrieveByIDsCall := &mock.Call{}
-			addPoliciesCall := &mock.Call{}
-			assignParentCall := &mock.Call{}
-			policyList := []policysvc.Policy{}
-			switch tc.memberKind {
-			case policysvc.ThingsKind:
-				for _, memberID := range tc.memberIDs {
-					policyList = append(policyList, policysvc.Policy{
-						Domain:      validID,
-						SubjectType: policysvc.GroupType,
-						SubjectKind: policysvc.ChannelsKind,
-						Subject:     tc.groupID,
-						Relation:    tc.relation,
-						ObjectType:  policysvc.ThingType,
-						Object:      memberID,
-					})
-				}
-			case policysvc.GroupsKind:
-				retrieveByIDsCall = repo.On("RetrieveByIDs", context.Background(), mggroups.Page{PageMeta: mggroups.PageMeta{Limit: 1<<63 - 1}}, mock.Anything).Return(tc.repoResp, tc.repoErr)
-				for _, group := range tc.repoResp.Groups {
-					policyList = append(policyList, policysvc.Policy{
-						Domain:      validID,
-						SubjectType: policysvc.GroupType,
-						Subject:     tc.groupID,
-						Relation:    policysvc.ParentGroupRelation,
-						ObjectType:  policysvc.GroupType,
-						Object:      group.ID,
-					})
-				}
-				addPoliciesCall = policies.On("AddPolicies", context.Background(), policyList).Return(tc.addParentPoliciesErr)
-				assignParentCall = repo.On("UnassignParentGroup", context.Background(), tc.groupID, tc.memberIDs).Return(tc.repoParentGroupErr)
-			case policysvc.ChannelsKind:
-				for _, memberID := range tc.memberIDs {
-					policyList = append(policyList, policysvc.Policy{
-						Domain:      validID,
-						SubjectType: policysvc.GroupType,
-						Subject:     memberID,
-						Relation:    tc.relation,
-						ObjectType:  policysvc.GroupType,
-						Object:      tc.groupID,
-					})
-				}
-			case policysvc.UsersKind:
-				for _, memberID := range tc.memberIDs {
-					policyList = append(policyList, policysvc.Policy{
-						Domain:      validID,
-						SubjectType: policysvc.UserType,
-						Subject:     mgauth.EncodeDomainUserID(validID, memberID),
-						Relation:    tc.relation,
-						ObjectType:  policysvc.GroupType,
-						Object:      tc.groupID,
-					})
-				}
-			}
-			policyCall := policies.On("DeletePolicies", context.Background(), policyList).Return(tc.deletePoliciesErr)
-			err := svc.Unassign(context.Background(), tc.session, tc.groupID, tc.relation, tc.memberKind, tc.memberIDs...)
-			assert.True(t, errors.Contains(err, tc.err), fmt.Sprintf("expected error %v to contain %v", err, tc.err))
-			policyCall.Unset()
-			if tc.memberKind == policysvc.GroupsKind {
-				retrieveByIDsCall.Unset()
-				addPoliciesCall.Unset()
-				assignParentCall.Unset()
-			}
-		})
-	}
-}
-
-func TestDeleteGroup(t *testing.T) {
-	repo := new(mocks.Repository)
-	policies := new(policymocks.Service)
-	svc := groups.NewService(repo, idProvider, policies)
->>>>>>> eb881690
-
-	cases := []struct {
-		desc                     string
-		groupID                  string
-		deleteSubjectPoliciesErr error
-		deleteObjectPoliciesErr  error
-		repoErr                  error
-		err                      error
-	}{
-		{
-			desc:    "successfully",
-			groupID: testsutil.GenerateUUID(t),
-			err:     nil,
-		},
-		{
-			desc:                     "unsuccessfully with failed to remove subject policies",
-			groupID:                  testsutil.GenerateUUID(t),
-			deleteSubjectPoliciesErr: svcerr.ErrAuthorization,
-			err:                      svcerr.ErrAuthorization,
-		},
-		{
-			desc:                    "unsuccessfully with failed to remove object policies",
-			groupID:                 testsutil.GenerateUUID(t),
-			deleteObjectPoliciesErr: svcerr.ErrAuthorization,
-			err:                     svcerr.ErrAuthorization,
-		},
-		{
-			desc:    "unsuccessfully with repo err",
-			groupID: testsutil.GenerateUUID(t),
-			repoErr: repoerr.ErrNotFound,
-			err:     repoerr.ErrNotFound,
-		},
-	}
-
-	for _, tc := range cases {
-		t.Run(tc.desc, func(t *testing.T) {
-			policyCall := policies.On("DeletePolicyFilter", context.Background(), policysvc.Policy{
-				SubjectType: policysvc.GroupType,
-				Subject:     tc.groupID,
-			}).Return(tc.deleteSubjectPoliciesErr)
-			policyCall2 := policies.On("DeletePolicyFilter", context.Background(), policysvc.Policy{
-				ObjectType: policysvc.GroupType,
-				Object:     tc.groupID,
-			}).Return(tc.deleteObjectPoliciesErr)
-			repoCall := repo.On("Delete", context.Background(), tc.groupID).Return(tc.repoErr)
-			err := svc.DeleteGroup(context.Background(), mgauthn.Session{}, tc.groupID)
-			assert.True(t, errors.Contains(err, tc.err), fmt.Sprintf("expected error %v to contain %v", err, tc.err))
-			policyCall.Unset()
-			policyCall2.Unset()
-			repoCall.Unset()
-		})
-	}
-}+package groups_test