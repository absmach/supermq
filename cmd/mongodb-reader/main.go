--- conflicted
+++ resolved
@@ -270,17 +270,9 @@
 	if cfg.serverCert != "" || cfg.serverKey != "" {
 		logger.Info(fmt.Sprintf("Mongo reader service started using https on port %s with cert %s key %s",
 			cfg.port, cfg.serverCert, cfg.serverKey))
-<<<<<<< HEAD
-		errs <- http.ListenAndServeTLS(p, cfg.serverCert, cfg.serverKey, api.MakeHandler(repo, tc, svcName, logger))
+		errs <- http.ListenAndServeTLS(p, cfg.serverCert, cfg.serverKey, api.MakeHandler(repo, tc, ac, svcName, logger))
 		return
 	}
 	logger.Info(fmt.Sprintf("Mongo reader service started, exposed port %s", cfg.port))
-	errs <- http.ListenAndServe(p, api.MakeHandler(repo, tc, svcName, logger))
-=======
-		errs <- http.ListenAndServeTLS(p, cfg.serverCert, cfg.serverKey, api.MakeHandler(repo, tc, ac, "mongodb-reader"))
-		return
-	}
-	logger.Info(fmt.Sprintf("Mongo reader service started, exposed port %s", cfg.port))
-	errs <- http.ListenAndServe(p, api.MakeHandler(repo, tc, ac, "mongodb-reader"))
->>>>>>> 655ac838
+	errs <- http.ListenAndServe(p, api.MakeHandler(repo, tc, ac, svcName, logger))
 }