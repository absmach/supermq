// Copyright (c) Mainflux
// SPDX-License-Identifier: Apache-2.0

package main

import (
	"context"
	"fmt"
	"log"
	"os"
	"time"

	mqttPaho "github.com/eclipse/paho.mqtt.golang"
	r "github.com/go-redis/redis/v8"
	"github.com/mainflux/mainflux"
	"github.com/mainflux/mainflux/internal"
	internaldb "github.com/mainflux/mainflux/internal/db"
	"github.com/mainflux/mainflux/internal/server"
	httpserver "github.com/mainflux/mainflux/internal/server/http"
	"github.com/mainflux/mainflux/logger"
	"github.com/mainflux/mainflux/lora"
	"github.com/mainflux/mainflux/lora/api"
	"github.com/mainflux/mainflux/lora/mqtt"
<<<<<<< HEAD
	"github.com/mainflux/mainflux/pkg/messaging/brokers"
=======
	"github.com/mainflux/mainflux/pkg/messaging/nats"
>>>>>>> 25ef5418
	"golang.org/x/sync/errgroup"

	"github.com/mainflux/mainflux/lora/redis"
)

const (
	svcName = "lora-adapter"

	defLogLevel       = "error"
	defHTTPPort       = "8180"
	defLoraMsgURL     = "tcp://localhost:1883"
	defBrokerURL      = "nats://localhost:4222"
	defLoraMsgTopic   = "application/+/device/+/event/up"
	defLoraMsgUser    = ""
	defLoraMsgPass    = ""
	defLoraMsgTimeout = "30s"
	defESURL          = "localhost:6379"
	defESPass         = ""
	defESDB           = "0"
	defESConsumerName = "lora"
	defRouteMapURL    = "localhost:6379"
	defRouteMapPass   = ""
	defRouteMapDB     = "0"

	envHTTPPort       = "MF_LORA_ADAPTER_HTTP_PORT"
	envLoraMsgURL     = "MF_LORA_ADAPTER_MESSAGES_URL"
	envBrokerURL      = "MF_BROKER_URL"
	envLoraMsgTopic   = "MF_LORA_ADAPTER_MESSAGES_TOPIC"
	envLoraMsgUser    = "MF_LORA_ADAPTER_MESSAGES_USER"
	envLoraMsgPass    = "MF_LORA_ADAPTER_MESSAGES_PASS"
	envLoraMsgTimeout = "MF_LORA_ADAPTER_MESSAGES_TIMEOUT"
	envLogLevel       = "MF_LORA_ADAPTER_LOG_LEVEL"
	envESURL          = "MF_THINGS_ES_URL"
	envESPass         = "MF_THINGS_ES_PASS"
	envESDB           = "MF_THINGS_ES_DB"
	envESConsumerName = "MF_LORA_ADAPTER_EVENT_CONSUMER"
	envRouteMapURL    = "MF_LORA_ADAPTER_ROUTE_MAP_URL"
	envRouteMapPass   = "MF_LORA_ADAPTER_ROUTE_MAP_PASS"
	envRouteMapDB     = "MF_LORA_ADAPTER_ROUTE_MAP_DB"

	thingsRMPrefix   = "thing"
	channelsRMPrefix = "channel"
	connsRMPrefix    = "connection"
)

type config struct {
	httpPort       string
	loraMsgURL     string
	brokerURL      string
	loraMsgUser    string
	loraMsgPass    string
	loraMsgTopic   string
	loraMsgTimeout time.Duration
	logLevel       string
	esURL          string
	esPass         string
	esDB           string
	esConsumerName string
	routeMapURL    string
	routeMapPass   string
	routeMapDB     string
}

func main() {
	cfg := loadConfig()
	ctx, cancel := context.WithCancel(context.Background())
	g, ctx := errgroup.WithContext(ctx)

	logger, err := logger.New(os.Stdout, cfg.logLevel)
	if err != nil {
		log.Fatalf(err.Error())
	}

	rmConn := internaldb.ConnectToRedis(cfg.routeMapURL, cfg.routeMapPass, cfg.routeMapDB, logger)
	defer rmConn.Close()

	esConn := internaldb.ConnectToRedis(cfg.esURL, cfg.esPass, cfg.esDB, logger)
	defer esConn.Close()

	pub, err := brokers.NewPublisher(cfg.brokerURL)
	if err != nil {
		logger.Error(fmt.Sprintf("Failed to connect to message broker: %s", err))
		os.Exit(1)
	}
	defer pub.Close()

	svc := newService(pub, rmConn, thingsRMPrefix, channelsRMPrefix, connsRMPrefix, logger)

	mqttConn := connectToMQTTBroker(cfg.loraMsgURL, cfg.loraMsgUser, cfg.loraMsgPass, cfg.loraMsgTimeout, logger)

	go subscribeToLoRaBroker(svc, mqttConn, cfg.loraMsgTimeout, cfg.loraMsgTopic, logger)
	go subscribeToThingsES(svc, esConn, cfg.esConsumerName, logger)

	hs := httpserver.New(ctx, cancel, svcName, "", cfg.httpPort, api.MakeHandler(), "", "", logger)
	g.Go(func() error {
		return hs.Start()
	})

	g.Go(func() error {
		return server.StopSignalHandler(ctx, cancel, logger, svcName, hs)
	})

	if err := g.Wait(); err != nil {
		logger.Error(fmt.Sprintf("LoRa adapter terminated: %s", err))
	}

}

func loadConfig() config {
	mqttTimeout, err := time.ParseDuration(mainflux.Env(envLoraMsgTimeout, defLoraMsgTimeout))
	if err != nil {
		log.Fatalf("Invalid %s value: %s", envLoraMsgTimeout, err.Error())
	}

	return config{
		httpPort:       mainflux.Env(envHTTPPort, defHTTPPort),
		loraMsgURL:     mainflux.Env(envLoraMsgURL, defLoraMsgURL),
		brokerURL:      mainflux.Env(envBrokerURL, defBrokerURL),
		loraMsgTopic:   mainflux.Env(envLoraMsgTopic, defLoraMsgTopic),
		loraMsgUser:    mainflux.Env(envLoraMsgUser, defLoraMsgUser),
		loraMsgPass:    mainflux.Env(envLoraMsgPass, defLoraMsgPass),
		loraMsgTimeout: mqttTimeout,
		logLevel:       mainflux.Env(envLogLevel, defLogLevel),
		esURL:          mainflux.Env(envESURL, defESURL),
		esPass:         mainflux.Env(envESPass, defESPass),
		esDB:           mainflux.Env(envESDB, defESDB),
		esConsumerName: mainflux.Env(envESConsumerName, defESConsumerName),
		routeMapURL:    mainflux.Env(envRouteMapURL, defRouteMapURL),
		routeMapPass:   mainflux.Env(envRouteMapPass, defRouteMapPass),
		routeMapDB:     mainflux.Env(envRouteMapDB, defRouteMapDB),
	}
}

func connectToMQTTBroker(url, user, password string, timeout time.Duration, logger logger.Logger) mqttPaho.Client {
	opts := mqttPaho.NewClientOptions()
	opts.AddBroker(url)
	opts.SetUsername(user)
	opts.SetPassword(password)
	opts.SetOnConnectHandler(func(c mqttPaho.Client) {
		logger.Info("Connected to Lora MQTT broker")
	})
	opts.SetConnectionLostHandler(func(c mqttPaho.Client, err error) {
		logger.Error(fmt.Sprintf("MQTT connection lost: %s", err.Error()))
		os.Exit(1)
	})

	client := mqttPaho.NewClient(opts)

	if token := client.Connect(); token.WaitTimeout(timeout) && token.Error() != nil {
		logger.Error(fmt.Sprintf("Failed to connect to Lora MQTT broker: %s", token.Error()))
		os.Exit(1)
	}

	return client
}

func subscribeToLoRaBroker(svc lora.Service, mc mqttPaho.Client, timeout time.Duration, topic string, logger logger.Logger) {
	mqtt := mqtt.NewBroker(svc, mc, timeout, logger)
	logger.Info("Subscribed to Lora MQTT broker")
	if err := mqtt.Subscribe(topic); err != nil {
		logger.Error(fmt.Sprintf("Failed to subscribe to Lora MQTT broker: %s", err))
		os.Exit(1)
	}
}

func subscribeToThingsES(svc lora.Service, client *r.Client, consumer string, logger logger.Logger) {
	eventStore := redis.NewEventStore(svc, client, consumer, logger)
	logger.Info("Subscribed to Redis Event Store")
	if err := eventStore.Subscribe(context.Background(), "mainflux.things"); err != nil {
		logger.Warn(fmt.Sprintf("Lora-adapter service failed to subscribe to Redis event source: %s", err))
	}
}

func newRouteMapRepository(client *r.Client, prefix string, logger logger.Logger) lora.RouteMapRepository {
	logger.Info(fmt.Sprintf("Connected to %s Redis Route-map", prefix))
	return redis.NewRouteMapRepository(client, prefix)
}

func newService(pub nats.Publisher, rmConn *r.Client, thingsRMPrefix, channelsRMPrefix, connsRMPrefix string, logger logger.Logger) lora.Service {
	thingsRM := newRouteMapRepository(rmConn, thingsRMPrefix, logger)
	chansRM := newRouteMapRepository(rmConn, channelsRMPrefix, logger)
	connsRM := newRouteMapRepository(rmConn, connsRMPrefix, logger)

	svc := lora.New(pub, thingsRM, chansRM, connsRM)
	svc = api.LoggingMiddleware(svc, logger)
	counter, latency := internal.MakeMetrics(svcName, "api")
	svc = api.MetricsMiddleware(svc, counter, latency)

	return svc
}<|MERGE_RESOLUTION|>--- conflicted
+++ resolved
@@ -13,6 +13,10 @@
 	mqttPaho "github.com/eclipse/paho.mqtt.golang"
 	r "github.com/go-redis/redis/v8"
 	"github.com/mainflux/mainflux"
+	"github.com/mainflux/mainflux/internal"
+	internaldb "github.com/mainflux/mainflux/internal/db"
+	"github.com/mainflux/mainflux/internal/server"
+	httpserver "github.com/mainflux/mainflux/internal/server/http"
 	"github.com/mainflux/mainflux/internal"
 	internaldb "github.com/mainflux/mainflux/internal/db"
 	"github.com/mainflux/mainflux/internal/server"
@@ -21,17 +25,15 @@
 	"github.com/mainflux/mainflux/lora"
 	"github.com/mainflux/mainflux/lora/api"
 	"github.com/mainflux/mainflux/lora/mqtt"
-<<<<<<< HEAD
 	"github.com/mainflux/mainflux/pkg/messaging/brokers"
-=======
-	"github.com/mainflux/mainflux/pkg/messaging/nats"
->>>>>>> 25ef5418
 	"golang.org/x/sync/errgroup"
 
 	"github.com/mainflux/mainflux/lora/redis"
 )
 
 const (
+	svcName = "lora-adapter"
+
 	svcName = "lora-adapter"
 
 	defLogLevel       = "error"
@@ -93,6 +95,8 @@
 	cfg := loadConfig()
 	ctx, cancel := context.WithCancel(context.Background())
 	g, ctx := errgroup.WithContext(ctx)
+	ctx, cancel := context.WithCancel(context.Background())
+	g, ctx := errgroup.WithContext(ctx)
 
 	logger, err := logger.New(os.Stdout, cfg.logLevel)
 	if err != nil {
@@ -100,8 +104,10 @@
 	}
 
 	rmConn := internaldb.ConnectToRedis(cfg.routeMapURL, cfg.routeMapPass, cfg.routeMapDB, logger)
+	rmConn := internaldb.ConnectToRedis(cfg.routeMapURL, cfg.routeMapPass, cfg.routeMapDB, logger)
 	defer rmConn.Close()
 
+	esConn := internaldb.ConnectToRedis(cfg.esURL, cfg.esPass, cfg.esDB, logger)
 	esConn := internaldb.ConnectToRedis(cfg.esURL, cfg.esPass, cfg.esDB, logger)
 	defer esConn.Close()
 
@@ -113,6 +119,7 @@
 	defer pub.Close()
 
 	svc := newService(pub, rmConn, thingsRMPrefix, channelsRMPrefix, connsRMPrefix, logger)
+	svc := newService(pub, rmConn, thingsRMPrefix, channelsRMPrefix, connsRMPrefix, logger)
 
 	mqttConn := connectToMQTTBroker(cfg.loraMsgURL, cfg.loraMsgUser, cfg.loraMsgPass, cfg.loraMsgTimeout, logger)
 
@@ -123,7 +130,14 @@
 	g.Go(func() error {
 		return hs.Start()
 	})
-
+	hs := httpserver.New(ctx, cancel, svcName, "", cfg.httpPort, api.MakeHandler(), "", "", logger)
+	g.Go(func() error {
+		return hs.Start()
+	})
+
+	g.Go(func() error {
+		return server.StopSignalHandler(ctx, cancel, logger, svcName, hs)
+	})
 	g.Go(func() error {
 		return server.StopSignalHandler(ctx, cancel, logger, svcName, hs)
 	})
@@ -131,6 +145,11 @@
 	if err := g.Wait(); err != nil {
 		logger.Error(fmt.Sprintf("LoRa adapter terminated: %s", err))
 	}
+	if err := g.Wait(); err != nil {
+		logger.Error(fmt.Sprintf("LoRa adapter terminated: %s", err))
+	}
+
+}
 
 }
 
@@ -215,4 +234,15 @@
 	svc = api.MetricsMiddleware(svc, counter, latency)
 
 	return svc
+func newService(pub nats.Publisher, rmConn *r.Client, thingsRMPrefix, channelsRMPrefix, connsRMPrefix string, logger logger.Logger) lora.Service {
+	thingsRM := newRouteMapRepository(rmConn, thingsRMPrefix, logger)
+	chansRM := newRouteMapRepository(rmConn, channelsRMPrefix, logger)
+	connsRM := newRouteMapRepository(rmConn, connsRMPrefix, logger)
+
+	svc := lora.New(pub, thingsRM, chansRM, connsRM)
+	svc = api.LoggingMiddleware(svc, logger)
+	counter, latency := internal.MakeMetrics(svcName, "api")
+	svc = api.MetricsMiddleware(svc, counter, latency)
+
+	return svc
 }