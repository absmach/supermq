// Copyright (c) Mainflux
// SPDX-License-Identifier: Apache-2.0

package main

import (
	"fmt"
	"log"
	"net/http"
	"os"
	"os/signal"
	"strconv"
	"syscall"

	mqttPaho "github.com/eclipse/paho.mqtt.golang"
	r "github.com/go-redis/redis"
	"github.com/mainflux/mainflux"
	"github.com/mainflux/mainflux/broker"
	"github.com/mainflux/mainflux/logger"
	"github.com/mainflux/mainflux/lora"
	"github.com/mainflux/mainflux/lora/api"
	"github.com/mainflux/mainflux/lora/mqtt"

	kitprometheus "github.com/go-kit/kit/metrics/prometheus"
	"github.com/mainflux/mainflux/lora/redis"
	stdprometheus "github.com/prometheus/client_golang/prometheus"
)

const (
	defLogLevel       = mainflux.DefLogLevelError
	defHTTPPort       = "8180"
	defLoraMsgURL     = "tcp://localhost:1883"
<<<<<<< HEAD
	defNatsURL        = nats.DefaultURL
	defESURL          = mainflux.DefRedisURL
=======
	defNatsURL        = mainflux.DefNatsURL
	defLogLevel       = "error"
	defESURL          = "localhost:6379"
>>>>>>> fff492bd
	defESPass         = ""
	defESDB           = "0"
	defESConsumerName = "lora"
	defRouteMapURL    = mainflux.DefRedisURL
	defRouteMapPass   = ""
	defRouteMapDB     = "0"

	envHTTPPort       = "MF_LORA_ADAPTER_HTTP_PORT"
	envLoraMsgURL     = "MF_LORA_ADAPTER_MESSAGES_URL"
	envNatsURL        = "MF_NATS_URL"
	envLogLevel       = "MF_LORA_ADAPTER_LOG_LEVEL"
	envESURL          = "MF_THINGS_ES_URL"
	envESPass         = "MF_THINGS_ES_PASS"
	envESDB           = "MF_THINGS_ES_DB"
	envESConsumerName = "MF_LORA_ADAPTER_EVENT_CONSUMER"
	envRouteMapURL    = "MF_LORA_ADAPTER_ROUTE_MAP_URL"
	envRouteMapPass   = "MF_LORA_ADAPTER_ROUTE_MAP_PASS"
	envRouteMapDB     = "MF_LORA_ADAPTER_ROUTE_MAP_DB"

	loraServerTopic = "application/+/device/+/rx"

	thingsRMPrefix   = "thing"
	channelsRMPrefix = "channel"
)

type config struct {
	httpPort       string
	loraMsgURL     string
	natsURL        string
	logLevel       string
	esURL          string
	esPass         string
	esDB           string
	esConsumerName string
	routeMapURL    string
	routeMapPass   string
	routeMapDB     string
}

func main() {
	cfg := loadConfig()

	logger, err := logger.New(os.Stdout, cfg.logLevel)
	if err != nil {
		log.Fatalf(err.Error())
	}

	rmConn := connectToRedis(cfg.routeMapURL, cfg.routeMapPass, cfg.routeMapDB, logger)
	defer rmConn.Close()

	esConn := connectToRedis(cfg.esURL, cfg.esPass, cfg.esDB, logger)
	defer esConn.Close()

	b, err := broker.New(cfg.natsURL)
	if err != nil {
		logger.Error(err.Error())
		os.Exit(1)
	}
	defer b.Close()

	thingRM := newRouteMapRepositoy(rmConn, thingsRMPrefix, logger)
	chanRM := newRouteMapRepositoy(rmConn, channelsRMPrefix, logger)

	mqttConn := connectToMQTTBroker(cfg.loraMsgURL, logger)

	svc := lora.New(b, thingRM, chanRM)
	svc = api.LoggingMiddleware(svc, logger)
	svc = api.MetricsMiddleware(
		svc,
		kitprometheus.NewCounterFrom(stdprometheus.CounterOpts{
			Namespace: "lora_adapter",
			Subsystem: "api",
			Name:      "request_count",
			Help:      "Number of requests received.",
		}, []string{"method"}),
		kitprometheus.NewSummaryFrom(stdprometheus.SummaryOpts{
			Namespace: "lora_adapter",
			Subsystem: "api",
			Name:      "request_latency_microseconds",
			Help:      "Total duration of requests in microseconds.",
		}, []string{"method"}),
	)

	go subscribeToLoRaBroker(svc, mqttConn, logger)
	go subscribeToThingsES(svc, esConn, cfg.esConsumerName, logger)

	errs := make(chan error, 2)

	go startHTTPServer(cfg, logger, errs)

	go func() {
		c := make(chan os.Signal)
		signal.Notify(c, syscall.SIGINT)
		errs <- fmt.Errorf("%s", <-c)
	}()

	err = <-errs
	logger.Error(fmt.Sprintf("LoRa adapter terminated: %s", err))
}

func loadConfig() config {
	return config{
		httpPort:       mainflux.Env(envHTTPPort, defHTTPPort),
		loraMsgURL:     mainflux.Env(envLoraMsgURL, defLoraMsgURL),
		natsURL:        mainflux.Env(envNatsURL, defNatsURL),
		logLevel:       mainflux.Env(envLogLevel, defLogLevel),
		esURL:          mainflux.Env(envESURL, defESURL),
		esPass:         mainflux.Env(envESPass, defESPass),
		esDB:           mainflux.Env(envESDB, defESDB),
		esConsumerName: mainflux.Env(envESConsumerName, defESConsumerName),
		routeMapURL:    mainflux.Env(envRouteMapURL, defRouteMapURL),
		routeMapPass:   mainflux.Env(envRouteMapPass, defRouteMapPass),
		routeMapDB:     mainflux.Env(envRouteMapDB, defRouteMapDB),
	}
}

func connectToMQTTBroker(loraURL string, logger logger.Logger) mqttPaho.Client {
	opts := mqttPaho.NewClientOptions()
	opts.AddBroker(loraURL)
	opts.SetUsername("")
	opts.SetPassword("")
	opts.SetOnConnectHandler(func(c mqttPaho.Client) {
		logger.Info("Connected to Lora MQTT broker")
	})
	opts.SetConnectionLostHandler(func(c mqttPaho.Client, err error) {
		logger.Error(fmt.Sprintf("MQTT connection lost: %s", err.Error()))
		os.Exit(1)
	})

	client := mqttPaho.NewClient(opts)
	if token := client.Connect(); token.Wait() && token.Error() != nil {
		logger.Error(fmt.Sprintf("Failed to connect to Lora MQTT broker: %s", token.Error()))
		os.Exit(1)
	}

	return client
}

func connectToRedis(redisURL, redisPass, redisDB string, logger logger.Logger) *r.Client {
	db, err := strconv.Atoi(redisDB)
	if err != nil {
		logger.Error(fmt.Sprintf("Failed to connect to redis: %s", err))
		os.Exit(1)
	}

	return r.NewClient(&r.Options{
		Addr:     redisURL,
		Password: redisPass,
		DB:       db,
	})
}

func subscribeToLoRaBroker(svc lora.Service, mc mqttPaho.Client, logger logger.Logger) {
	mqtt := mqtt.NewBroker(svc, mc, logger)
	logger.Info("Subscribed to Lora MQTT broker")
	if err := mqtt.Subscribe(loraServerTopic); err != nil {
		logger.Error(fmt.Sprintf("Failed to subscribe to Lora MQTT broker: %s", err))
		os.Exit(1)
	}
}

func subscribeToThingsES(svc lora.Service, client *r.Client, consumer string, logger logger.Logger) {
	eventStore := redis.NewEventStore(svc, client, consumer, logger)
	logger.Info("Subscribed to Redis Event Store")
	if err := eventStore.Subscribe("mainflux.things"); err != nil {
		logger.Warn(fmt.Sprintf("Lora-adapter service failed to subscribe to Redis event source: %s", err))
	}
}

func newRouteMapRepositoy(client *r.Client, prefix string, logger logger.Logger) lora.RouteMapRepository {
	logger.Info(fmt.Sprintf("Connected to %s Redis Route-map", prefix))
	return redis.NewRouteMapRepository(client, prefix)
}

func startHTTPServer(cfg config, logger logger.Logger, errs chan error) {
	p := fmt.Sprintf(":%s", cfg.httpPort)
	logger.Info(fmt.Sprintf("lora-adapter service started, exposed port %s", cfg.httpPort))
	errs <- http.ListenAndServe(p, api.MakeHandler())
}<|MERGE_RESOLUTION|>--- conflicted
+++ resolved
@@ -30,14 +30,8 @@
 	defLogLevel       = mainflux.DefLogLevelError
 	defHTTPPort       = "8180"
 	defLoraMsgURL     = "tcp://localhost:1883"
-<<<<<<< HEAD
-	defNatsURL        = nats.DefaultURL
+	defNatsURL        = mainflux.DefNatsURL
 	defESURL          = mainflux.DefRedisURL
-=======
-	defNatsURL        = mainflux.DefNatsURL
-	defLogLevel       = "error"
-	defESURL          = "localhost:6379"
->>>>>>> fff492bd
 	defESPass         = ""
 	defESDB           = "0"
 	defESConsumerName = "lora"
