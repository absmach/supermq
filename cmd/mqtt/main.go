--- conflicted
+++ resolved
@@ -66,50 +66,6 @@
 	envMQTTTargetPort        = "MF_MQTT_ADAPTER_MQTT_TARGET_PORT"
 	envMQTTTargetHealthCheck = "MF_MQTT_ADAPTER_MQTT_TARGET_HEALTH_CHECK"
 	envMQTTForwarderTimeout  = "MF_MQTT_ADAPTER_FORWARDER_TIMEOUT"
-<<<<<<< HEAD
-	// HTTP
-	defHTTPPort       = "8080"
-	defHTTPTargetHost = "localhost"
-	defHTTPTargetPort = "8080"
-	defHTTPTargetPath = "/mqtt"
-	envHTTPPort       = "MF_MQTT_ADAPTER_WS_PORT"
-	envHTTPTargetHost = "MF_MQTT_ADAPTER_WS_TARGET_HOST"
-	envHTTPTargetPort = "MF_MQTT_ADAPTER_WS_TARGET_PORT"
-	envHTTPTargetPath = "MF_MQTT_ADAPTER_WS_TARGET_PATH"
-	// Things
-	defThingsAuthURL     = "localhost:8183"
-	defThingsAuthTimeout = "1s"
-	envThingsAuthURL     = "MF_THINGS_AUTH_GRPC_URL"
-	envThingsAuthTimeout = "MF_THINGS_AUTH_GRPC_TIMEOUT"
-	// Message broker
-	defBrokerURL = "nats://localhost:4222"
-	envBrokerURL = "MF_BROKER_URL"
-	// Jaeger
-	defJaegerURL = ""
-	envJaegerURL = "MF_JAEGER_URL"
-	// TLS
-	defClientTLS = "false"
-	defCACerts   = ""
-	envClientTLS = "MF_MQTT_ADAPTER_CLIENT_TLS"
-	envCACerts   = "MF_MQTT_ADAPTER_CA_CERTS"
-	// Instance
-	envInstance = "MF_MQTT_ADAPTER_INSTANCE"
-	defInstance = ""
-	// ES
-	envESURL  = "MF_MQTT_ADAPTER_ES_URL"
-	envESPass = "MF_MQTT_ADAPTER_ES_PASS"
-	envESDB   = "MF_MQTT_ADAPTER_ES_DB"
-	defESURL  = "localhost:6379"
-	defESPass = ""
-	defESDB   = "0"
-	// Auth cache
-	envAuthCacheURL  = "MF_AUTH_CACHE_URL"
-	envAuthCachePass = "MF_AUTH_CACHE_PASS"
-	envAuthCacheDB   = "MF_AUTH_CACHE_DB"
-	defAuthcacheURL  = "localhost:6379"
-	defAuthCachePass = ""
-	defAuthCacheDB   = "0"
-=======
 	envHTTPPort              = "MF_MQTT_ADAPTER_WS_PORT"
 	envHTTPTargetHost        = "MF_MQTT_ADAPTER_WS_TARGET_HOST"
 	envHTTPTargetPort        = "MF_MQTT_ADAPTER_WS_TARGET_PORT"
@@ -127,7 +83,6 @@
 	envAuthCacheURL          = "MF_AUTH_CACHE_URL"
 	envAuthCachePass         = "MF_AUTH_CACHE_PASS"
 	envAuthCacheDB           = "MF_AUTH_CACHE_DB"
->>>>>>> 5c495238
 )
 
 type config struct {
