--- conflicted
+++ resolved
@@ -20,12 +20,8 @@
 	mr "github.com/mainflux/mainflux/mqtt/redis"
 	thingsapi "github.com/mainflux/mainflux/things/api/auth/grpc"
 	mp "github.com/mainflux/mproxy/pkg/mqtt"
-<<<<<<< HEAD
+	ws "github.com/mainflux/mproxy/pkg/websocket"
 	"github.com/nats-io/nats.go"
-=======
-	ws "github.com/mainflux/mproxy/pkg/websocket"
-	broker "github.com/nats-io/nats.go"
->>>>>>> c1df2cb2
 	opentracing "github.com/opentracing/opentracing-go"
 	jconfig "github.com/uber/jaeger-client-go/config"
 	"google.golang.org/grpc"
@@ -42,30 +38,6 @@
 	envMQTTPort       = "MF_MQTT_ADAPTER_MQTT_PORT"
 	envMQTTTargetHost = "MF_MQTT_ADAPTER_MQTT_TARGET_HOST"
 	envMQTTTargetPort = "MF_MQTT_ADAPTER_MQTT_TARGET_PORT"
-<<<<<<< HEAD
-	defLogLevel       = "error"
-	envLogLevel       = "MF_MQTT_ADAPTER_LOG_LEVEL"
-	defThingsURL      = "localhost:8181"
-	defThingsTimeout  = "1" // in seconds
-	envThingsURL      = "MF_THINGS_URL"
-	envThingsTimeout  = "MF_MQTT_ADAPTER_THINGS_TIMEOUT"
-	defNatsURL        = nats.DefaultURL
-	envNatsURL        = "MF_NATS_URL"
-	defJaegerURL      = ""
-	envJaegerURL      = "MF_JAEGER_URL"
-	defClientTLS      = "false"
-	defCACerts        = ""
-	envClientTLS      = "MF_MQTT_ADAPTER_CLIENT_TLS"
-	envCACerts        = "MF_MQTT_ADAPTER_CA_CERTS"
-	envInstance       = "MF_MQTT_ADAPTER_INSTANCE"
-	defInstance       = ""
-	envESURL          = "MF_MQTT_ADAPTER_ES_URL"
-	envESPass         = "MF_MQTT_ADAPTER_ES_PASS"
-	envESDB           = "MF_MQTT_ADAPTER_ES_DB"
-	defESURL          = "localhost:6379"
-	defESPass         = ""
-	defESDB           = "0"
-=======
 	// HTTP
 	defHTTPHost       = "0.0.0.0"
 	defHTTPPort       = "8080"
@@ -88,7 +60,7 @@
 	envThingsURL     = "MF_THINGS_URL"
 	envThingsTimeout = "MF_MQTT_ADAPTER_THINGS_TIMEOUT"
 	// Nats
-	defNatsURL = broker.DefaultURL
+	defNatsURL = nats.DefaultURL
 	envNatsURL = "MF_NATS_URL"
 	// Jaeger
 	defJaegerURL = ""
@@ -108,7 +80,6 @@
 	defESURL  = "localhost:6379"
 	defESPass = ""
 	defESDB   = "0"
->>>>>>> c1df2cb2
 )
 
 type config struct {
