package main

import (
	"context"
	"fmt"
	"io"
	"io/ioutil"
	"log"
	"net/http"
	"os"
	"strconv"
	"time"

	"github.com/cenkalti/backoff/v4"
	"github.com/go-redis/redis/v8"
	"github.com/mainflux/mainflux"
	mflog "github.com/mainflux/mainflux/logger"
	"github.com/mainflux/mainflux/mqtt"
	mqttredis "github.com/mainflux/mainflux/mqtt/redis"
	"github.com/mainflux/mainflux/pkg/auth"
	"github.com/mainflux/mainflux/pkg/errors"
	"github.com/mainflux/mainflux/pkg/messaging"
	"github.com/mainflux/mainflux/pkg/messaging/broker"
	mqttpub "github.com/mainflux/mainflux/pkg/messaging/mqtt"
	thingsapi "github.com/mainflux/mainflux/things/api/auth/grpc"
	mp "github.com/mainflux/mproxy/pkg/mqtt"
	"github.com/mainflux/mproxy/pkg/session"
	ws "github.com/mainflux/mproxy/pkg/websocket"
	opentracing "github.com/opentracing/opentracing-go"
	jconfig "github.com/uber/jaeger-client-go/config"
	"golang.org/x/sync/errgroup"
	"google.golang.org/grpc"
	"google.golang.org/grpc/credentials"
)

const (
	svcName = "mqtt"
	// Logging
	defLogLevel = "error"
	envLogLevel = "MF_MQTT_ADAPTER_LOG_LEVEL"
	// MQTT
	defMQTTPort              = "1883"
	defMQTTTargetHost        = "0.0.0.0"
	defMQTTTargetPort        = "1883"
	defMQTTForwarderTimeout  = "30s" // 30 seconds
	defMQTTTargetHealthCheck = ""
	envMQTTPort              = "MF_MQTT_ADAPTER_MQTT_PORT"
	envMQTTTargetHost        = "MF_MQTT_ADAPTER_MQTT_TARGET_HOST"
	envMQTTTargetPort        = "MF_MQTT_ADAPTER_MQTT_TARGET_PORT"
	envMQTTTargetHealthCheck = "MF_MQTT_ADAPTER_MQTT_TARGET_HEALTH_CHECK"
	envMQTTForwarderTimeout  = "MF_MQTT_ADAPTER_FORWARDER_TIMEOUT"
	// HTTP
	defHTTPPort       = "8080"
	defHTTPTargetHost = "localhost"
	defHTTPTargetPort = "8080"
	defHTTPTargetPath = "/mqtt"
	envHTTPPort       = "MF_MQTT_ADAPTER_WS_PORT"
	envHTTPTargetHost = "MF_MQTT_ADAPTER_WS_TARGET_HOST"
	envHTTPTargetPort = "MF_MQTT_ADAPTER_WS_TARGET_PORT"
	envHTTPTargetPath = "MF_MQTT_ADAPTER_WS_TARGET_PATH"
	// Things
	defThingsAuthURL     = "localhost:8183"
	defThingsAuthTimeout = "1s"
	envThingsAuthURL     = "MF_THINGS_AUTH_GRPC_URL"
	envThingsAuthTimeout = "MF_THINGS_AUTH_GRPC_TIMEOUT"
	// Message broker
	defBrokerURL = "nats://localhost:4222"
	envBrokerURL = "MF_BROKER_URL"
	// Jaeger
	defJaegerURL = ""
	envJaegerURL = "MF_JAEGER_URL"
	// TLS
	defClientTLS = "false"
	defCACerts   = ""
	envClientTLS = "MF_MQTT_ADAPTER_CLIENT_TLS"
	envCACerts   = "MF_MQTT_ADAPTER_CA_CERTS"
	// Instance
	envInstance = "MF_MQTT_ADAPTER_INSTANCE"
	defInstance = ""
	// ES
	envESURL  = "MF_MQTT_ADAPTER_ES_URL"
	envESPass = "MF_MQTT_ADAPTER_ES_PASS"
	envESDB   = "MF_MQTT_ADAPTER_ES_DB"
	defESURL  = "localhost:6379"
	defESPass = ""
	defESDB   = "0"
	// Auth cache
	envAuthCacheURL  = "MF_AUTH_CACHE_URL"
	envAuthCachePass = "MF_AUTH_CACHE_PASS"
	envAuthCacheDB   = "MF_AUTH_CACHE_DB"
	defAuthcacheURL  = "localhost:6379"
	defAuthCachePass = ""
	defAuthCacheDB   = "0"
)

type config struct {
	mqttPort              string
	mqttTargetHost        string
	mqttTargetPort        string
	mqttForwarderTimeout  time.Duration
	mqttTargetHealthCheck string
	httpPort              string
	httpTargetHost        string
	httpTargetPort        string
	httpTargetPath        string
	jaegerURL             string
	logLevel              string
	thingsURL             string
	thingsAuthURL         string
	thingsAuthTimeout     time.Duration
	brokerURL             string
	clientTLS             bool
	caCerts               string
	instance              string
	esURL                 string
	esPass                string
	esDB                  string
	authURL               string
	authPass              string
	authDB                string
}

func main() {
	cfg := loadConfig()
	ctx, cancel := context.WithCancel(context.Background())
	g, ctx := errgroup.WithContext(ctx)

	logger, err := mflog.New(os.Stdout, cfg.logLevel)
	if err != nil {
		log.Fatalf(err.Error())
	}

	if cfg.mqttTargetHealthCheck != "" {
		notify := func(e error, next time.Duration) {
			logger.Info(fmt.Sprintf("Broker not ready: %s, next try in %s", e.Error(), next))
		}

		err := backoff.RetryNotify(healthcheck(cfg), backoff.NewExponentialBackOff(), notify)
		if err != nil {
			logger.Info(fmt.Sprintf("MQTT healthcheck limit exceeded, exiting. %s ", err.Error()))
			os.Exit(1)
		}
	}

	conn := connectToThings(cfg, logger)
	defer conn.Close()

	ec := connectToRedis(cfg.esURL, cfg.esPass, cfg.esDB, logger)
	defer ec.Close()

	nps, err := broker.NewPubSub(cfg.brokerURL, "mqtt", logger)
	if err != nil {
		logger.Error(fmt.Sprintf("Failed to connect to message broker: %s", err))
		os.Exit(1)
	}
	defer nps.Close()

	mpub, err := mqttpub.NewPublisher(fmt.Sprintf("%s:%s", cfg.mqttTargetHost, cfg.mqttTargetPort), cfg.mqttForwarderTimeout)
	if err != nil {
		logger.Error(fmt.Sprintf("Failed to create MQTT publisher: %s", err))
		os.Exit(1)
	}

<<<<<<< HEAD
	fwd := mqtt.NewForwarder(broker.SubjectAllChannels, logger)
	if err := fwd.Forward(nps, mpub); err != nil {
		logger.Error(fmt.Sprintf("Failed to forward message broker messages: %s", err))
=======
	fwd := mqtt.NewForwarder(nats.SubjectAllChannels, logger)
	if err := fwd.Forward(svcName, nps, mpub); err != nil {
		logger.Error(fmt.Sprintf("Failed to forward NATS messages: %s", err))
>>>>>>> d30e6bad
		os.Exit(1)
	}

	np, err := broker.NewPublisher(cfg.brokerURL)
	if err != nil {
		logger.Error(fmt.Sprintf("Failed to connect to message broker: %s", err))
		os.Exit(1)
	}
	defer np.Close()

	es := mqttredis.NewEventStore(ec, cfg.instance)

	ac := connectToRedis(cfg.authURL, cfg.authPass, cfg.authDB, logger)
	defer ac.Close()

	thingsTracer, thingsCloser := initJaeger("things", cfg.jaegerURL, logger)
	defer thingsCloser.Close()
	tc := thingsapi.NewClient(conn, thingsTracer, cfg.thingsAuthTimeout)

	authClient := auth.New(ac, tc)

	// Event handler for MQTT hooks
	h := mqtt.NewHandler([]messaging.Publisher{np}, es, logger, authClient)

	logger.Info(fmt.Sprintf("Starting MQTT proxy on port %s", cfg.mqttPort))
	g.Go(func() error {
		return proxyMQTT(ctx, cfg, logger, h)
	})

	logger.Info(fmt.Sprintf("Starting MQTT over WS  proxy on port %s", cfg.httpPort))
	g.Go(func() error {
		return proxyWS(ctx, cfg, logger, h)
	})

	g.Go(func() error {
		if sig := errors.SignalHandler(ctx); sig != nil {
			cancel()
			logger.Info(fmt.Sprintf("mProxy shutdown by signal: %s", sig))
		}
		return nil
	})

	if err := g.Wait(); err != nil {
		logger.Error(fmt.Sprintf("mProxy terminated: %s", err))
	}
}

func loadConfig() config {
	tls, err := strconv.ParseBool(mainflux.Env(envClientTLS, defClientTLS))
	if err != nil {
		log.Fatalf("Invalid value passed for %s\n", envClientTLS)
	}

	authTimeout, err := time.ParseDuration(mainflux.Env(envThingsAuthTimeout, defThingsAuthTimeout))
	if err != nil {
		log.Fatalf("Invalid %s value: %s", envThingsAuthTimeout, err.Error())
	}

	mqttTimeout, err := time.ParseDuration(mainflux.Env(envMQTTForwarderTimeout, defMQTTForwarderTimeout))
	if err != nil {
		log.Fatalf("Invalid %s value: %s", envMQTTForwarderTimeout, err.Error())
	}

	return config{
		mqttPort:              mainflux.Env(envMQTTPort, defMQTTPort),
		mqttTargetHost:        mainflux.Env(envMQTTTargetHost, defMQTTTargetHost),
		mqttTargetPort:        mainflux.Env(envMQTTTargetPort, defMQTTTargetPort),
		mqttForwarderTimeout:  mqttTimeout,
		mqttTargetHealthCheck: mainflux.Env(envMQTTTargetHealthCheck, defMQTTTargetHealthCheck),
		httpPort:              mainflux.Env(envHTTPPort, defHTTPPort),
		httpTargetHost:        mainflux.Env(envHTTPTargetHost, defHTTPTargetHost),
		httpTargetPort:        mainflux.Env(envHTTPTargetPort, defHTTPTargetPort),
		httpTargetPath:        mainflux.Env(envHTTPTargetPath, defHTTPTargetPath),
		jaegerURL:             mainflux.Env(envJaegerURL, defJaegerURL),
		thingsAuthURL:         mainflux.Env(envThingsAuthURL, defThingsAuthURL),
		thingsAuthTimeout:     authTimeout,
		thingsURL:             mainflux.Env(envThingsAuthURL, defThingsAuthURL),
		brokerURL:             mainflux.Env(envBrokerURL, defBrokerURL),
		logLevel:              mainflux.Env(envLogLevel, defLogLevel),
		clientTLS:             tls,
		caCerts:               mainflux.Env(envCACerts, defCACerts),
		instance:              mainflux.Env(envInstance, defInstance),
		esURL:                 mainflux.Env(envESURL, defESURL),
		esPass:                mainflux.Env(envESPass, defESPass),
		esDB:                  mainflux.Env(envESDB, defESDB),
		authURL:               mainflux.Env(envAuthCacheURL, defAuthcacheURL),
		authPass:              mainflux.Env(envAuthCachePass, defAuthCachePass),
		authDB:                mainflux.Env(envAuthCacheDB, defAuthCacheDB),
	}
}

func initJaeger(svcName, url string, logger mflog.Logger) (opentracing.Tracer, io.Closer) {
	if url == "" {
		return opentracing.NoopTracer{}, ioutil.NopCloser(nil)
	}

	tracer, closer, err := jconfig.Configuration{
		ServiceName: svcName,
		Sampler: &jconfig.SamplerConfig{
			Type:  "const",
			Param: 1,
		},
		Reporter: &jconfig.ReporterConfig{
			LocalAgentHostPort: url,
			LogSpans:           true,
		},
	}.NewTracer()
	if err != nil {
		logger.Error(fmt.Sprintf("Failed to init Jaeger client: %s", err))
		os.Exit(1)
	}

	return tracer, closer
}

func connectToThings(cfg config, logger mflog.Logger) *grpc.ClientConn {
	var opts []grpc.DialOption
	if cfg.clientTLS {
		if cfg.caCerts != "" {
			tpc, err := credentials.NewClientTLSFromFile(cfg.caCerts, "")
			if err != nil {
				logger.Error(fmt.Sprintf("Failed to load certs: %s", err))
				os.Exit(1)
			}
			opts = append(opts, grpc.WithTransportCredentials(tpc))
		}
	} else {
		logger.Info("gRPC communication is not encrypted")
		opts = append(opts, grpc.WithInsecure())
	}

	conn, err := grpc.Dial(cfg.thingsAuthURL, opts...)
	if err != nil {
		logger.Error(fmt.Sprintf("Failed to connect to things service: %s", err))
		os.Exit(1)
	}
	return conn
}

func connectToRedis(redisURL, redisPass, redisDB string, logger mflog.Logger) *redis.Client {
	db, err := strconv.Atoi(redisDB)
	if err != nil {
		logger.Error(fmt.Sprintf("Failed to connect to redis: %s", err))
		os.Exit(1)
	}

	return redis.NewClient(&redis.Options{
		Addr:     redisURL,
		Password: redisPass,
		DB:       db,
	})
}

func proxyMQTT(ctx context.Context, cfg config, logger mflog.Logger, handler session.Handler) error {
	address := fmt.Sprintf(":%s", cfg.mqttPort)
	target := fmt.Sprintf("%s:%s", cfg.mqttTargetHost, cfg.mqttTargetPort)
	mp := mp.New(address, target, handler, logger)

	errCh := make(chan error)
	go func() {
		errCh <- mp.Listen()
	}()

	select {
	case <-ctx.Done():
		logger.Info(fmt.Sprintf("proxy MQTT shutdown at %s", target))
		return nil
	case err := <-errCh:
		return err
	}

}
func proxyWS(ctx context.Context, cfg config, logger mflog.Logger, handler session.Handler) error {
	target := fmt.Sprintf("%s:%s", cfg.httpTargetHost, cfg.httpTargetPort)
	wp := ws.New(target, cfg.httpTargetPath, "ws", handler, logger)
	http.Handle("/mqtt", wp.Handler())

	errCh := make(chan error)

	go func() {
		errCh <- wp.Listen(cfg.httpPort)
	}()

	select {
	case <-ctx.Done():
		logger.Info(fmt.Sprintf("proxy MQTT WS shutdown at %s", target))
		return nil
	case err := <-errCh:
		return err
	}
}

func healthcheck(cfg config) func() error {
	return func() error {
		res, err := http.Get(cfg.mqttTargetHealthCheck)
		if err != nil {
			return err
		}
		defer res.Body.Close()
		body, err := ioutil.ReadAll(res.Body)
		if err != nil {
			return err
		}
		if res.StatusCode != http.StatusOK {
			return errors.New(string(body))
		}
		return nil
	}
}<|MERGE_RESOLUTION|>--- conflicted
+++ resolved
@@ -161,15 +161,9 @@
 		os.Exit(1)
 	}
 
-<<<<<<< HEAD
 	fwd := mqtt.NewForwarder(broker.SubjectAllChannels, logger)
-	if err := fwd.Forward(nps, mpub); err != nil {
+	if err := fwd.Forward(svcName, nps, mpub); err != nil {
 		logger.Error(fmt.Sprintf("Failed to forward message broker messages: %s", err))
-=======
-	fwd := mqtt.NewForwarder(nats.SubjectAllChannels, logger)
-	if err := fwd.Forward(svcName, nps, mpub); err != nil {
-		logger.Error(fmt.Sprintf("Failed to forward NATS messages: %s", err))
->>>>>>> d30e6bad
 		os.Exit(1)
 	}
 
