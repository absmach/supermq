// Copyright (c) Mainflux
// SPDX-License-Identifier: Apache-2.0

package main

import (
	"context"
	"fmt"
	"log"
	"net/http"
	"os"
	"os/signal"
	"strconv"
	"syscall"

	r "github.com/go-redis/redis"
	"github.com/mainflux/mainflux"
	"github.com/mainflux/mainflux/broker"
	"github.com/mainflux/mainflux/logger"
	"github.com/mainflux/mainflux/opcua"
	"github.com/mainflux/mainflux/opcua/api"
	"github.com/mainflux/mainflux/opcua/db"
	"github.com/mainflux/mainflux/opcua/gopcua"
	"github.com/mainflux/mainflux/opcua/redis"

	kitprometheus "github.com/go-kit/kit/metrics/prometheus"
	stdprometheus "github.com/prometheus/client_golang/prometheus"
)

const (
	defLogLevel       = mainflux.DefLogLevelError
	defHTTPPort       = "8188"
	defOPCIntervalMs  = "1000"
	defOPCPolicy      = ""
	defOPCMode        = ""
	defOPCCertFile    = ""
	defOPCKeyFile     = ""
<<<<<<< HEAD
	defNatsURL        = nats.DefaultURL
	defESURL          = mainflux.DefRedisURL
=======
	defNatsURL        = mainflux.DefNatsURL
	defLogLevel       = "debug"
	defESURL          = "localhost:6379"
>>>>>>> fff492bd
	defESPass         = ""
	defESDB           = "0"
	defESConsumerName = "opcua"
	defRouteMapURL    = mainflux.DefRedisURL
	defRouteMapPass   = ""
	defRouteMapDB     = "0"

	envLogLevel       = "MF_OPCUA_ADAPTER_LOG_LEVEL"
	envHTTPPort       = "MF_OPCUA_ADAPTER_HTTP_PORT"
	envOPCIntervalMs  = "MF_OPCUA_ADAPTER_INTERVAL_MS"
	envOPCPolicy      = "MF_OPCUA_ADAPTER_POLICY"
	envOPCMode        = "MF_OPCUA_ADAPTER_MODE"
	envOPCCertFile    = "MF_OPCUA_ADAPTER_CERT_FILE"
	envOPCKeyFile     = "MF_OPCUA_ADAPTER_KEY_FILE"
	envNatsURL        = "MF_NATS_URL"
	envESURL          = "MF_THINGS_ES_URL"
	envESPass         = "MF_THINGS_ES_PASS"
	envESDB           = "MF_THINGS_ES_DB"
	envESConsumerName = "MF_OPCUA_ADAPTER_EVENT_CONSUMER"
	envRouteMapURL    = "MF_OPCUA_ADAPTER_ROUTE_MAP_URL"
	envRouteMapPass   = "MF_OPCUA_ADAPTER_ROUTE_MAP_PASS"
	envRouteMapDB     = "MF_OPCUA_ADAPTER_ROUTE_MAP_DB"

	thingsRMPrefix     = "thing"
	channelsRMPrefix   = "channel"
	connectionRMPrefix = "connection"
)

type config struct {
	httpPort       string
	opcuaConfig    opcua.Config
	natsURL        string
	logLevel       string
	esURL          string
	esPass         string
	esDB           string
	esConsumerName string
	routeMapURL    string
	routeMapPass   string
	routeMapDB     string
}

func main() {
	cfg := loadConfig()

	logger, err := logger.New(os.Stdout, cfg.logLevel)
	if err != nil {
		log.Fatalf(err.Error())
	}

	rmConn := connectToRedis(cfg.routeMapURL, cfg.routeMapPass, cfg.routeMapDB, logger)
	defer rmConn.Close()

	thingRM := newRouteMapRepositoy(rmConn, thingsRMPrefix, logger)
	chanRM := newRouteMapRepositoy(rmConn, channelsRMPrefix, logger)
	connRM := newRouteMapRepositoy(rmConn, connectionRMPrefix, logger)

	esConn := connectToRedis(cfg.esURL, cfg.esPass, cfg.esDB, logger)
	defer esConn.Close()

	b, err := broker.New(cfg.natsURL)
	if err != nil {
		logger.Error(err.Error())
		os.Exit(1)
	}
	defer b.Close()

	ctx := context.Background()
	sub := gopcua.NewSubscriber(ctx, b, thingRM, chanRM, connRM, logger)
	browser := gopcua.NewBrowser(ctx, logger)

	svc := opcua.New(sub, browser, thingRM, chanRM, connRM, cfg.opcuaConfig, logger)
	svc = api.LoggingMiddleware(svc, logger)
	svc = api.MetricsMiddleware(
		svc,
		kitprometheus.NewCounterFrom(stdprometheus.CounterOpts{
			Namespace: "opc_adapter",
			Subsystem: "api",
			Name:      "request_count",
			Help:      "Number of requests received.",
		}, []string{"method"}),
		kitprometheus.NewSummaryFrom(stdprometheus.SummaryOpts{
			Namespace: "opc_adapter",
			Subsystem: "api",
			Name:      "request_latency_microseconds",
			Help:      "Total duration of requests in microseconds.",
		}, []string{"method"}),
	)

	go subscribeToStoredSubs(sub, cfg.opcuaConfig, logger)
	go subscribeToThingsES(svc, esConn, cfg.esConsumerName, logger)

	errs := make(chan error, 2)

	go startHTTPServer(svc, cfg, logger, errs)

	go func() {
		c := make(chan os.Signal)
		signal.Notify(c, syscall.SIGINT)
		errs <- fmt.Errorf("%s", <-c)
	}()

	err = <-errs
	logger.Error(fmt.Sprintf("OPC-UA adapter terminated: %s", err))
}

func loadConfig() config {
	oc := opcua.Config{
		Interval: mainflux.Env(envOPCIntervalMs, defOPCIntervalMs),
		Policy:   mainflux.Env(envOPCPolicy, defOPCPolicy),
		Mode:     mainflux.Env(envOPCMode, defOPCMode),
		CertFile: mainflux.Env(envOPCCertFile, defOPCCertFile),
		KeyFile:  mainflux.Env(envOPCKeyFile, defOPCKeyFile),
	}
	return config{
		httpPort:       mainflux.Env(envHTTPPort, defHTTPPort),
		opcuaConfig:    oc,
		natsURL:        mainflux.Env(envNatsURL, defNatsURL),
		logLevel:       mainflux.Env(envLogLevel, defLogLevel),
		esURL:          mainflux.Env(envESURL, defESURL),
		esPass:         mainflux.Env(envESPass, defESPass),
		esDB:           mainflux.Env(envESDB, defESDB),
		esConsumerName: mainflux.Env(envESConsumerName, defESConsumerName),
		routeMapURL:    mainflux.Env(envRouteMapURL, defRouteMapURL),
		routeMapPass:   mainflux.Env(envRouteMapPass, defRouteMapPass),
		routeMapDB:     mainflux.Env(envRouteMapDB, defRouteMapDB),
	}
}

func connectToRedis(redisURL, redisPass, redisDB string, logger logger.Logger) *r.Client {
	db, err := strconv.Atoi(redisDB)
	if err != nil {
		logger.Error(fmt.Sprintf("Failed to connect to redis: %s", err))
		os.Exit(1)
	}

	return r.NewClient(&r.Options{
		Addr:     redisURL,
		Password: redisPass,
		DB:       db,
	})
}

func subscribeToStoredSubs(sub opcua.Subscriber, cfg opcua.Config, logger logger.Logger) {
	// Get all stored subscriptions
	nodes, err := db.ReadAll()
	if err != nil {
		logger.Warn(fmt.Sprintf("Read stored subscriptions failed: %s", err))
	}

	for _, n := range nodes {
		cfg.ServerURI = n.ServerURI
		cfg.NodeID = n.NodeID
		go func() {
			if err := sub.Subscribe(cfg); err != nil {
				logger.Warn(fmt.Sprintf("Subscription failed: %s", err))
			}
		}()
	}
}

func subscribeToOpcuaServer(gc opcua.Subscriber, cfg opcua.Config, logger logger.Logger) {
	if err := gc.Subscribe(cfg); err != nil {
		logger.Warn(fmt.Sprintf("OPC-UA Subscription failed: %s", err))
	}
}

func subscribeToThingsES(svc opcua.Service, client *r.Client, prefix string, logger logger.Logger) {
	eventStore := redis.NewEventStore(svc, client, prefix, logger)
	if err := eventStore.Subscribe("mainflux.things"); err != nil {
		logger.Warn(fmt.Sprintf("Failed to subscribe to Redis event source: %s", err))
	}
}

func newRouteMapRepositoy(client *r.Client, prefix string, logger logger.Logger) opcua.RouteMapRepository {
	logger.Info(fmt.Sprintf("Connected to %s Redis Route-map", prefix))
	return redis.NewRouteMapRepository(client, prefix)
}

func startHTTPServer(svc opcua.Service, cfg config, logger logger.Logger, errs chan error) {
	p := fmt.Sprintf(":%s", cfg.httpPort)
	logger.Info(fmt.Sprintf("opcua-adapter service started, exposed port %s", cfg.httpPort))
	errs <- http.ListenAndServe(p, api.MakeHandler(svc))
}<|MERGE_RESOLUTION|>--- conflicted
+++ resolved
@@ -35,14 +35,8 @@
 	defOPCMode        = ""
 	defOPCCertFile    = ""
 	defOPCKeyFile     = ""
-<<<<<<< HEAD
-	defNatsURL        = nats.DefaultURL
+	defNatsURL        = mainflux.DefNatsURL
 	defESURL          = mainflux.DefRedisURL
-=======
-	defNatsURL        = mainflux.DefNatsURL
-	defLogLevel       = "debug"
-	defESURL          = "localhost:6379"
->>>>>>> fff492bd
 	defESPass         = ""
 	defESDB           = "0"
 	defESConsumerName = "opcua"
