// Copyright (c) Mainflux
// SPDX-License-Identifier: Apache-2.0

package main

import (
	"fmt"
	"io"
	"io/ioutil"
	"log"
	"net/http"
	"os"
	"os/signal"
	"strconv"
	"syscall"
	"time"

	"google.golang.org/grpc/credentials"

	kitprometheus "github.com/go-kit/kit/metrics/prometheus"
	"github.com/mainflux/mainflux"
	"github.com/mainflux/mainflux/broker"
	adapter "github.com/mainflux/mainflux/http"
	"github.com/mainflux/mainflux/http/api"
	"github.com/mainflux/mainflux/logger"
	thingsapi "github.com/mainflux/mainflux/things/api/auth/grpc"
	opentracing "github.com/opentracing/opentracing-go"
	stdprometheus "github.com/prometheus/client_golang/prometheus"
	jconfig "github.com/uber/jaeger-client-go/config"
	"google.golang.org/grpc"
)

const (
	defLogLevel      = mainflux.DefLogLevelError
	defClientTLS     = "false"
	defCACerts       = ""
	defPort          = "8180"
<<<<<<< HEAD
	defNatsURL       = broker.DefaultURL
=======
	defLogLevel      = "error"
	defNatsURL       = mainflux.DefNatsURL
	defThingsURL     = "localhost:8181"
>>>>>>> fff492bd
	defJaegerURL     = ""
	defThingsAuthURL = mainflux.DefThingsAuthURL
	defThingsTimeout = "1" // in seconds

	envLogLevel      = "MF_HTTP_ADAPTER_LOG_LEVEL"
	envClientTLS     = "MF_HTTP_ADAPTER_CLIENT_TLS"
	envCACerts       = "MF_HTTP_ADAPTER_CA_CERTS"
	envPort          = "MF_HTTP_ADAPTER_PORT"
	envNatsURL       = "MF_NATS_URL"
	envJaegerURL     = "MF_JAEGER_URL"
	envThingsAuthURL = "MF_THINGS_AUTH_GRPC_URL"
	envThingsTimeout = "MF_THINGS_AUTH_GRPC_TIMEOUT"
)

type config struct {
	natsURL           string
	logLevel          string
	port              string
	clientTLS         bool
	caCerts           string
	jaegerURL         string
	thingsAuthURL     string
	thingsAuthTimeout time.Duration
}

func main() {

	cfg := loadConfig()

	logger, err := logger.New(os.Stdout, cfg.logLevel)
	if err != nil {
		log.Fatalf(err.Error())
	}

	conn := connectToThings(cfg, logger)
	defer conn.Close()

	tracer, closer := initJaeger("http_adapter", cfg.jaegerURL, logger)
	defer closer.Close()

	thingsTracer, thingsCloser := initJaeger("things", cfg.jaegerURL, logger)
	defer thingsCloser.Close()

<<<<<<< HEAD
	cc := thingsapi.NewClient(conn, thingsTracer, cfg.thingsAuthTimeout)
	pub := nats.NewMessagePublisher(nc)
=======
	b, err := broker.New(cfg.natsURL)
	if err != nil {
		logger.Error(err.Error())
		os.Exit(1)
	}
	defer b.Close()

	cc := thingsapi.NewClient(conn, thingsTracer, cfg.thingsTimeout)
	svc := adapter.New(b, cc)
>>>>>>> fff492bd

	svc = api.LoggingMiddleware(svc, logger)
	svc = api.MetricsMiddleware(
		svc,
		kitprometheus.NewCounterFrom(stdprometheus.CounterOpts{
			Namespace: "http_adapter",
			Subsystem: "api",
			Name:      "request_count",
			Help:      "Number of requests received.",
		}, []string{"method"}),
		kitprometheus.NewSummaryFrom(stdprometheus.SummaryOpts{
			Namespace: "http_adapter",
			Subsystem: "api",
			Name:      "request_latency_microseconds",
			Help:      "Total duration of requests in microseconds.",
		}, []string{"method"}),
	)

	errs := make(chan error, 2)

	go func() {
		p := fmt.Sprintf(":%s", cfg.port)
		logger.Info(fmt.Sprintf("HTTP adapter service started on port %s", cfg.port))
		errs <- http.ListenAndServe(p, api.MakeHandler(svc, tracer))
	}()

	go func() {
		c := make(chan os.Signal)
		signal.Notify(c, syscall.SIGINT)
		errs <- fmt.Errorf("%s", <-c)
	}()

	err = <-errs
	logger.Error(fmt.Sprintf("HTTP adapter terminated: %s", err))
}

func loadConfig() config {
	tls, err := strconv.ParseBool(mainflux.Env(envClientTLS, defClientTLS))
	if err != nil {
		log.Fatalf("Invalid value passed for %s\n", envClientTLS)
	}

	timeout, err := strconv.ParseInt(mainflux.Env(envThingsTimeout, defThingsTimeout), 10, 64)
	if err != nil {
		log.Fatalf("Invalid %s value: %s", envThingsTimeout, err.Error())
	}

	return config{
		natsURL:           mainflux.Env(envNatsURL, defNatsURL),
		logLevel:          mainflux.Env(envLogLevel, defLogLevel),
		port:              mainflux.Env(envPort, defPort),
		clientTLS:         tls,
		caCerts:           mainflux.Env(envCACerts, defCACerts),
		jaegerURL:         mainflux.Env(envJaegerURL, defJaegerURL),
		thingsAuthURL:     mainflux.Env(envThingsAuthURL, defThingsAuthURL),
		thingsAuthTimeout: time.Duration(timeout) * time.Second,
	}
}

func initJaeger(svcName, url string, logger logger.Logger) (opentracing.Tracer, io.Closer) {
	if url == "" {
		return opentracing.NoopTracer{}, ioutil.NopCloser(nil)
	}

	tracer, closer, err := jconfig.Configuration{
		ServiceName: svcName,
		Sampler: &jconfig.SamplerConfig{
			Type:  "const",
			Param: 1,
		},
		Reporter: &jconfig.ReporterConfig{
			LocalAgentHostPort: url,
			LogSpans:           true,
		},
	}.NewTracer()
	if err != nil {
		logger.Error(fmt.Sprintf("Failed to init Jaeger client: %s", err))
		os.Exit(1)
	}

	return tracer, closer
}

func connectToThings(cfg config, logger logger.Logger) *grpc.ClientConn {
	var opts []grpc.DialOption
	if cfg.clientTLS {
		if cfg.caCerts != "" {
			tpc, err := credentials.NewClientTLSFromFile(cfg.caCerts, "")
			if err != nil {
				logger.Error(fmt.Sprintf("Failed to load certs: %s", err))
				os.Exit(1)
			}
			opts = append(opts, grpc.WithTransportCredentials(tpc))
		}
	} else {
		logger.Info("gRPC communication is not encrypted")
		opts = append(opts, grpc.WithInsecure())
	}

	conn, err := grpc.Dial(cfg.thingsAuthURL, opts...)
	if err != nil {
		logger.Error(fmt.Sprintf("Failed to connect to things service: %s", err))
		os.Exit(1)
	}
	return conn
}<|MERGE_RESOLUTION|>--- conflicted
+++ resolved
@@ -31,29 +31,23 @@
 )
 
 const (
-	defLogLevel      = mainflux.DefLogLevelError
-	defClientTLS     = "false"
-	defCACerts       = ""
-	defPort          = "8180"
-<<<<<<< HEAD
-	defNatsURL       = broker.DefaultURL
-=======
-	defLogLevel      = "error"
-	defNatsURL       = mainflux.DefNatsURL
-	defThingsURL     = "localhost:8181"
->>>>>>> fff492bd
-	defJaegerURL     = ""
-	defThingsAuthURL = mainflux.DefThingsAuthURL
-	defThingsTimeout = "1" // in seconds
+	defLogLevel          = mainflux.DefLogLevelError
+	defClientTLS         = "false"
+	defCACerts           = ""
+	defPort              = mainflux.DefHTTPPort
+	defNatsURL           = mainflux.DefNatsURL
+	defJaegerURL         = ""
+	defThingsAuthURL     = mainflux.DefThingsAuthURL
+	defThingsAuthTimeout = "1" // in seconds
 
-	envLogLevel      = "MF_HTTP_ADAPTER_LOG_LEVEL"
-	envClientTLS     = "MF_HTTP_ADAPTER_CLIENT_TLS"
-	envCACerts       = "MF_HTTP_ADAPTER_CA_CERTS"
-	envPort          = "MF_HTTP_ADAPTER_PORT"
-	envNatsURL       = "MF_NATS_URL"
-	envJaegerURL     = "MF_JAEGER_URL"
-	envThingsAuthURL = "MF_THINGS_AUTH_GRPC_URL"
-	envThingsTimeout = "MF_THINGS_AUTH_GRPC_TIMEOUT"
+	envLogLevel          = "MF_HTTP_ADAPTER_LOG_LEVEL"
+	envClientTLS         = "MF_HTTP_ADAPTER_CLIENT_TLS"
+	envCACerts           = "MF_HTTP_ADAPTER_CA_CERTS"
+	envPort              = "MF_HTTP_ADAPTER_PORT"
+	envNatsURL           = "MF_NATS_URL"
+	envJaegerURL         = "MF_JAEGER_URL"
+	envThingsAuthURL     = "MF_THINGS_AUTH_GRPC_URL"
+	envThingsAuthTimeout = "MF_THINGS_AUTH_GRPC_TIMEOUT"
 )
 
 type config struct {
@@ -85,10 +79,6 @@
 	thingsTracer, thingsCloser := initJaeger("things", cfg.jaegerURL, logger)
 	defer thingsCloser.Close()
 
-<<<<<<< HEAD
-	cc := thingsapi.NewClient(conn, thingsTracer, cfg.thingsAuthTimeout)
-	pub := nats.NewMessagePublisher(nc)
-=======
 	b, err := broker.New(cfg.natsURL)
 	if err != nil {
 		logger.Error(err.Error())
@@ -96,9 +86,8 @@
 	}
 	defer b.Close()
 
-	cc := thingsapi.NewClient(conn, thingsTracer, cfg.thingsTimeout)
+	cc := thingsapi.NewClient(conn, thingsTracer, cfg.thingsAuthTimeout)
 	svc := adapter.New(b, cc)
->>>>>>> fff492bd
 
 	svc = api.LoggingMiddleware(svc, logger)
 	svc = api.MetricsMiddleware(
@@ -141,9 +130,9 @@
 		log.Fatalf("Invalid value passed for %s\n", envClientTLS)
 	}
 
-	timeout, err := strconv.ParseInt(mainflux.Env(envThingsTimeout, defThingsTimeout), 10, 64)
+	timeout, err := strconv.ParseInt(mainflux.Env(envThingsAuthTimeout, defThingsAuthTimeout), 10, 64)
 	if err != nil {
-		log.Fatalf("Invalid %s value: %s", envThingsTimeout, err.Error())
+		log.Fatalf("Invalid %s value: %s", envThingsAuthTimeout, err.Error())
 	}
 
 	return config{
