--- conflicted
+++ resolved
@@ -127,12 +127,9 @@
 
 func main() {
 	cfg := loadConfig()
-<<<<<<< HEAD
-=======
 	ctx, cancel := context.WithCancel(context.Background())
 	g, ctx := errgroup.WithContext(ctx)
 
->>>>>>> b19ba0db
 	logger, err := logger.New(os.Stdout, cfg.logLevel)
 	if err != nil {
 		log.Fatalf(err.Error())
