--- conflicted
+++ resolved
@@ -38,20 +38,16 @@
 )
 
 const (
-<<<<<<< HEAD
+	queue = "twins"
+
 	defLogLevel        = mainflux.DefLogLevelError
-=======
-	queue = "twins"
-
-	defLogLevel        = "info"
->>>>>>> fff492bd
-	defHTTPPort        = "9021"
+	defHTTPPort        = mainflux.DefTwinsHTTPort
 	defJaegerURL       = ""
 	defServerCert      = ""
 	defServerKey       = ""
 	defDBName          = mainflux.DefDBName
 	defDBHost          = mainflux.DefDBHost
-	defDBPort          = "27017"
+	defDBPort          = mainflux.DefMongoWriterDBPort
 	defSingleUserEmail = ""
 	defSingleUserToken = ""
 	defClientTLS       = "false"
@@ -59,16 +55,9 @@
 	defThingID         = ""
 	defThingKey        = ""
 	defChannelID       = ""
-<<<<<<< HEAD
 	defNatsURL         = nats.DefaultURL
 	defAuthnURL        = mainflux.DefAuthnURL
 	defAuthnTimeout    = "1" // in seconds
-=======
-	defNatsURL         = mainflux.DefNatsURL
-
-	defAuthnTimeout = "1" // in seconds
-	defAuthnURL     = "localhost:8181"
->>>>>>> fff492bd
 
 	envLogLevel        = "MF_TWINS_LOG_LEVEL"
 	envHTTPPort        = "MF_TWINS_HTTP_PORT"
