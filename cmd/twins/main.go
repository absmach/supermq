--- conflicted
+++ resolved
@@ -40,14 +40,9 @@
 )
 
 const (
-<<<<<<< HEAD
-	svcName = "twins"
-	queue   = "twins"
-=======
-	queue        = "twins"
-	stopWaitTime = 5 * time.Second
->>>>>>> b19ba0db
-
+	svcName            = "twins"
+	queue              = "twins"
+	stopWaitTime       = 5 * time.Second
 	defLogLevel        = "error"
 	defHTTPPort        = "8180"
 	defJaegerURL       = ""
