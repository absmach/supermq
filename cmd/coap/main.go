// Copyright (c) Mainflux
// SPDX-License-Identifier: Apache-2.0

package main

import (
	"fmt"
	"io"
	"io/ioutil"
	"log"
	"net/http"
	"os"
	"os/signal"
	"strconv"
	"syscall"
	"time"

	gocoap "github.com/dustin/go-coap"
	kitprometheus "github.com/go-kit/kit/metrics/prometheus"
	"github.com/mainflux/mainflux"
	"github.com/mainflux/mainflux/broker"
	"github.com/mainflux/mainflux/coap"
	"github.com/mainflux/mainflux/coap/api"
	logger "github.com/mainflux/mainflux/logger"
	thingsapi "github.com/mainflux/mainflux/things/api/auth/grpc"
	opentracing "github.com/opentracing/opentracing-go"
	stdprometheus "github.com/prometheus/client_golang/prometheus"
	jconfig "github.com/uber/jaeger-client-go/config"
	"google.golang.org/grpc"
	"google.golang.org/grpc/credentials"
)

const (
<<<<<<< HEAD
	defPort              = "5683"
	defNatsURL           = broker.DefaultURL
	defLogLevel          = mainflux.DefLogLevelError
	defClientTLS         = "false"
	defCACerts           = ""
	defPingPeriod        = "12"
	defJaegerURL         = ""
	defThingsAuthURL     = mainflux.DefThingsAuthURL
	defThingsAuthTimeout = "1" // in seconds

	envPort              = "MF_COAP_ADAPTER_PORT"
	envNatsURL           = "MF_NATS_URL"
	envLogLevel          = "MF_COAP_ADAPTER_LOG_LEVEL"
	envClientTLS         = "MF_COAP_ADAPTER_CLIENT_TLS"
	envCACerts           = "MF_COAP_ADAPTER_CA_CERTS"
	envPingPeriod        = "MF_COAP_ADAPTER_PING_PERIOD"
	envJaegerURL         = "MF_JAEGER_URL"
	envThingsAuthURL     = "MF_THINGS_AUTH_GRPC_URL"
	envThingsAuthTimeout = "MF_THINGS_AUtH_GRPC_TIMEOUT"
=======
	defPort          = "5683"
	defNatsURL       = mainflux.DefNatsURL
	defThingsURL     = "localhost:8181"
	defLogLevel      = "error"
	defClientTLS     = "false"
	defCACerts       = ""
	defPingPeriod    = "12"
	defJaegerURL     = ""
	defThingsTimeout = "1" // in seconds

	envPort          = "MF_COAP_ADAPTER_PORT"
	envNatsURL       = "MF_NATS_URL"
	envThingsURL     = "MF_THINGS_URL"
	envLogLevel      = "MF_COAP_ADAPTER_LOG_LEVEL"
	envClientTLS     = "MF_COAP_ADAPTER_CLIENT_TLS"
	envCACerts       = "MF_COAP_ADAPTER_CA_CERTS"
	envPingPeriod    = "MF_COAP_ADAPTER_PING_PERIOD"
	envJaegerURL     = "MF_JAEGER_URL"
	envThingsTimeout = "MF_COAP_ADAPTER_THINGS_TIMEOUT"
>>>>>>> fff492bd
)

type config struct {
	port              string
	natsURL           string
	logLevel          string
	clientTLS         bool
	caCerts           string
	pingPeriod        time.Duration
	jaegerURL         string
	thingsAuthURL     string
	thingsAuthTimeout time.Duration
}

func main() {
	cfg := loadConfig()

	logger, err := logger.New(os.Stdout, cfg.logLevel)
	if err != nil {
		log.Fatalf(err.Error())
	}

	conn := connectToThings(cfg, logger)
	defer conn.Close()

	thingsTracer, thingsCloser := initJaeger("things", cfg.jaegerURL, logger)
	defer thingsCloser.Close()

	cc := thingsapi.NewClient(conn, thingsTracer, cfg.thingsAuthTimeout)
	respChan := make(chan string, 10000)

	b, err := broker.New(cfg.natsURL)
	if err != nil {
		logger.Error(err.Error())
		os.Exit(1)
	}
	defer b.Close()

	svc := coap.New(b, logger, cc, respChan)

	svc = api.LoggingMiddleware(svc, logger)

	svc = api.MetricsMiddleware(
		svc,
		kitprometheus.NewCounterFrom(stdprometheus.CounterOpts{
			Namespace: "coap_adapter",
			Subsystem: "api",
			Name:      "request_count",
			Help:      "Number of requests received.",
		}, []string{"method"}),
		kitprometheus.NewSummaryFrom(stdprometheus.SummaryOpts{
			Namespace: "coap_adapter",
			Subsystem: "api",
			Name:      "request_latency_microseconds",
			Help:      "Total duration of requests in microseconds.",
		}, []string{"method"}),
	)

	errs := make(chan error, 2)

	go startHTTPServer(cfg.port, logger, errs)
	go startCOAPServer(cfg, svc, cc, respChan, logger, errs)

	go func() {
		c := make(chan os.Signal)
		signal.Notify(c, syscall.SIGINT)
		errs <- fmt.Errorf("%s", <-c)
	}()

	err = <-errs
	logger.Error(fmt.Sprintf("CoAP adapter terminated: %s", err))
}

func loadConfig() config {
	tls, err := strconv.ParseBool(mainflux.Env(envClientTLS, defClientTLS))
	if err != nil {
		log.Fatalf("Invalid value passed for %s\n", envClientTLS)
	}

	pp, err := strconv.ParseInt(mainflux.Env(envPingPeriod, defPingPeriod), 10, 64)
	if err != nil {
		log.Fatalf("Invalid value passed for %s\n", envPingPeriod)
	}

	if pp < 1 || pp > 24 {
		log.Fatalf("Value of %s must be between 1 and 24", envPingPeriod)
	}

	timeout, err := strconv.ParseInt(mainflux.Env(envThingsAuthTimeout, defThingsAuthTimeout), 10, 64)
	if err != nil {
		log.Fatalf("Invalid %s value: %s", envThingsAuthTimeout, err.Error())
	}

	return config{
		natsURL:           mainflux.Env(envNatsURL, defNatsURL),
		port:              mainflux.Env(envPort, defPort),
		logLevel:          mainflux.Env(envLogLevel, defLogLevel),
		clientTLS:         tls,
		caCerts:           mainflux.Env(envCACerts, defCACerts),
		pingPeriod:        time.Duration(pp),
		jaegerURL:         mainflux.Env(envJaegerURL, defJaegerURL),
		thingsAuthURL:     mainflux.Env(envThingsAuthURL, defThingsAuthURL),
		thingsAuthTimeout: time.Duration(timeout) * time.Second,
	}
}

func connectToThings(cfg config, logger logger.Logger) *grpc.ClientConn {
	var opts []grpc.DialOption
	if cfg.clientTLS {
		if cfg.caCerts != "" {
			tpc, err := credentials.NewClientTLSFromFile(cfg.caCerts, "")
			if err != nil {
				logger.Error(fmt.Sprintf("Failed to load certs: %s", err))
				os.Exit(1)
			}
			opts = append(opts, grpc.WithTransportCredentials(tpc))
		}
	} else {
		logger.Info("gRPC communication is not encrypted")
		opts = append(opts, grpc.WithInsecure())
	}

	conn, err := grpc.Dial(cfg.thingsAuthURL, opts...)
	if err != nil {
		logger.Error(fmt.Sprintf("Failed to connect to things service: %s", err))
		os.Exit(1)
	}
	return conn
}

func initJaeger(svcName, url string, logger logger.Logger) (opentracing.Tracer, io.Closer) {
	if url == "" {
		return opentracing.NoopTracer{}, ioutil.NopCloser(nil)
	}

	tracer, closer, err := jconfig.Configuration{
		ServiceName: svcName,
		Sampler: &jconfig.SamplerConfig{
			Type:  "const",
			Param: 1,
		},
		Reporter: &jconfig.ReporterConfig{
			LocalAgentHostPort: url,
			LogSpans:           true,
		},
	}.NewTracer()
	if err != nil {
		logger.Error(fmt.Sprintf("Failed to init Jaeger client: %s", err))
		os.Exit(1)
	}

	return tracer, closer
}

func startHTTPServer(port string, logger logger.Logger, errs chan error) {
	p := fmt.Sprintf(":%s", port)
	logger.Info(fmt.Sprintf("CoAP service started, exposed port %s", port))
	errs <- http.ListenAndServe(p, api.MakeHTTPHandler())
}

func startCOAPServer(cfg config, svc coap.Service, auth mainflux.ThingsServiceClient, respChan chan<- string, l logger.Logger, errs chan error) {
	p := fmt.Sprintf(":%s", cfg.port)
	l.Info(fmt.Sprintf("CoAP adapter service started, exposed port %s", cfg.port))
	errs <- gocoap.ListenAndServe("udp", p, api.MakeCOAPHandler(svc, auth, l, respChan, cfg.pingPeriod))
}<|MERGE_RESOLUTION|>--- conflicted
+++ resolved
@@ -31,9 +31,8 @@
 )
 
 const (
-<<<<<<< HEAD
-	defPort              = "5683"
-	defNatsURL           = broker.DefaultURL
+	defPort              = mainflux.DefCoapPort
+	defNatsURL           = mainflux.DefNatsURL
 	defLogLevel          = mainflux.DefLogLevelError
 	defClientTLS         = "false"
 	defCACerts           = ""
@@ -50,28 +49,7 @@
 	envPingPeriod        = "MF_COAP_ADAPTER_PING_PERIOD"
 	envJaegerURL         = "MF_JAEGER_URL"
 	envThingsAuthURL     = "MF_THINGS_AUTH_GRPC_URL"
-	envThingsAuthTimeout = "MF_THINGS_AUtH_GRPC_TIMEOUT"
-=======
-	defPort          = "5683"
-	defNatsURL       = mainflux.DefNatsURL
-	defThingsURL     = "localhost:8181"
-	defLogLevel      = "error"
-	defClientTLS     = "false"
-	defCACerts       = ""
-	defPingPeriod    = "12"
-	defJaegerURL     = ""
-	defThingsTimeout = "1" // in seconds
-
-	envPort          = "MF_COAP_ADAPTER_PORT"
-	envNatsURL       = "MF_NATS_URL"
-	envThingsURL     = "MF_THINGS_URL"
-	envLogLevel      = "MF_COAP_ADAPTER_LOG_LEVEL"
-	envClientTLS     = "MF_COAP_ADAPTER_CLIENT_TLS"
-	envCACerts       = "MF_COAP_ADAPTER_CA_CERTS"
-	envPingPeriod    = "MF_COAP_ADAPTER_PING_PERIOD"
-	envJaegerURL     = "MF_JAEGER_URL"
-	envThingsTimeout = "MF_COAP_ADAPTER_THINGS_TIMEOUT"
->>>>>>> fff492bd
+	envThingsAuthTimeout = "MF_THINGS_AUTH_GRPC_TIMEOUT"
 )
 
 type config struct {
